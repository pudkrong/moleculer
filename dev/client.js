"use strict";

const _ = require("lodash");
const kleur = require("kleur");
const fs = require("fs");
const { MoleculerError, MoleculerRetryableError } = require("../src/errors");
const Middlewares = require("..").Middlewares;

const ServiceBroker = require("../src/service-broker");

// Create broker
const broker = new ServiceBroker({
	namespace: "",
	nodeID: process.argv[2] || "client-" + process.pid,
	/*transporter: {
<<<<<<< HEAD
		type: "TCP",
=======
		type: "NATS",
>>>>>>> f008891d
		options: {
			//udpDiscovery: false,
			//urls: "file://./dev/nodes.json",
			//debug: true
		}
<<<<<<< HEAD
	},
	*/
	//transporter: "kafka://192.168.0.181:9092",
	//transporter: "amqp://192.168.0.181:5672",
	transporter: "NATS",
	//serializer: "Thrift",
=======
	},*/
	//transporter: "kafka://192.168.51.29:2181",
	transporter: "amqp10://admin:admin@192.168.0.181:5672",
	serializer: "JSON",
>>>>>>> f008891d
	//requestTimeout: 1000,

	//disableBalancer: true,

	cacher: true,

	metrics: {
		enabled: true,
		reporter: [
			/*{
				type: "Console",
				options: {
					includes: "moleculer.registry.**",
					//excludes: ["moleculer.transit.publish.total", "moleculer.transit.receive.total"]
				}
			},*/
			/*{
				type: "Prometheus",
				options: {
					port: 3031
				}
			},*/
			{
				type: "Datadog",
				options: {
					//includes: "process.memory.**"
				}
			}
		]
	},


	transit: {
		//maxQueueSize: 10
	},

	registry: {
		//strategy: Strategies.Random
	},

	retryPolicy: {
		enabled: false,
		retries: 3
	},

	circuitBreaker: {
		enabled: true,
		threshold: 0.3,
		windowTime: 30,
		minRequestCount: 10
	},
	logger: console,
	logLevel: "info",
	logFormatter: "short",
	middlewares: [
		//Middlewares.Transmit.Encryption("moleculer", "aes-256-cbc"),
		//Middlewares.Transmit.Compression(),
		//Middlewares.Debugging.TransitLogger({ logPacketData: false, /*folder: null, colors: { send: "magenta", receive: "blue"}*/ }),
		//Middlewares.Debugging.ActionLogger({ logParams: true, logResponse: true, /*folder: null, colors: { send: "magenta", receive: "blue"}*/ }),
	]

});

broker.createService({
	name: "event-handler",
	events: {
		"$circuit-breaker.opened"(payload) {
			broker.logger.warn(kleur.yellow().bold(`---  Circuit breaker opened on '${payload.nodeID}'! (${payload.rate})`));
		},

		"$circuit-breaker.half-opened"(payload) {
			broker.logger.warn(kleur.green(`---  Circuit breaker half-opened on '${payload.nodeID}'!`));
		},

		"$circuit-breaker.closed"(payload) {
			broker.logger.warn(kleur.green().bold(`---  Circuit breaker closed on '${payload.nodeID}'!`));
		},

		"reply.event"(data, sender) {
			broker.logger.info(`<< Reply event received from ${sender}. Counter: ${data.counter}.`);
		},
		"echo.broadcast"(data, sender) {
			broker.logger.info(`<< Broadcast event received from ${sender}.`);
		}
	},

	started() {
		this.counter = 1;

		const someData = JSON.parse(fs.readFileSync("./benchmark/data/10k.json", "utf8"));

		setInterval(() => {
			broker.logger.info(`>> Send echo event. Counter: ${this.counter}.`);
			broker.emit("echo.event", { counter: this.counter++, someData });

			broker.ping("server").then(res => broker.logger.info(res));
		}, 5000);
	}
});
/*
broker.createService({
	name: "math",
	actions: {
		add(ctx) {
			broker.logger.info(_.padEnd(`${ctx.params.count}. Add ${ctx.params.a} + ${ctx.params.b}`, 20), `(from: ${ctx.nodeID})`);
			if (_.random(100) > 70)
				return this.Promise.reject(new MoleculerRetryableError("Random error!", 510));

			return {
				count: ctx.params.count,
				res: Number(ctx.params.a) + Number(ctx.params.b)
			};
		},
	}
});*/

let reqCount = 0;
let pendingReqs = [];

broker.start()
	.then(() => broker.repl())
	.then(() => broker.waitForServices("math"))
	.then(() => {
		setInterval(() => {
			/* Overload protection
			if (broker.transit.pendingRequests.size > 10) {
				broker.logger.warn(kleur.yellow().bold(`Queue is big (${broker.transit.pendingRequests.size})! Waiting...`));
				return;
			}*/

			let pendingInfo = "";
			if (pendingReqs.length > 10) {
				pendingInfo = ` [${pendingReqs.slice(0, 10).join(",")}] + ${pendingReqs.length - 10}`;
			} else if (pendingReqs.length > 0) {
				pendingInfo = ` [${pendingReqs.join(",")}]`;
			}

			const payload = { a: _.random(0, 10), b: _.random(0, 10)};
			const count = ++reqCount;
			pendingReqs.push(count);
			let p = broker.call("math.add", payload, { meta: { count }});
			if (p.ctx) {
				broker.logger.info(kleur.grey(`${count}. Send request (${payload.a} + ${payload.b}) to ${p.ctx.nodeID ? p.ctx.nodeID : "some node"} (queue: ${broker.transit.pendingRequests.size})...`), kleur.yellow().bold(pendingInfo));
			}
			p.then(r => {
				broker.logger.info(_.padEnd(`${count}. ${payload.a} + ${payload.b} = ${r.res}`, 20), `(from: ${p.ctx.nodeID})`);

				// Remove from pending
				if (pendingReqs.indexOf(count) !== -1)
					pendingReqs = pendingReqs.filter(n => n != count);
				else
					broker.logger.warn(kleur.red().bold("Invalid coming request count: ", count));
			}).catch(err => {
				broker.logger.warn(kleur.red().bold(_.padEnd(`${count}. ${payload.a} + ${payload.b} = ERROR! ${err.message}`)));
				if (pendingReqs.indexOf(count) !== -1)
					pendingReqs = pendingReqs.filter(n => n != count);
			});
		}, 1000);

	});<|MERGE_RESOLUTION|>--- conflicted
+++ resolved
@@ -13,29 +13,18 @@
 	namespace: "",
 	nodeID: process.argv[2] || "client-" + process.pid,
 	/*transporter: {
-<<<<<<< HEAD
 		type: "TCP",
-=======
-		type: "NATS",
->>>>>>> f008891d
 		options: {
 			//udpDiscovery: false,
 			//urls: "file://./dev/nodes.json",
 			//debug: true
 		}
-<<<<<<< HEAD
 	},
 	*/
 	//transporter: "kafka://192.168.0.181:9092",
 	//transporter: "amqp://192.168.0.181:5672",
 	transporter: "NATS",
 	//serializer: "Thrift",
-=======
-	},*/
-	//transporter: "kafka://192.168.51.29:2181",
-	transporter: "amqp10://admin:admin@192.168.0.181:5672",
-	serializer: "JSON",
->>>>>>> f008891d
 	//requestTimeout: 1000,
 
 	//disableBalancer: true,
@@ -173,10 +162,10 @@
 				pendingInfo = ` [${pendingReqs.join(",")}]`;
 			}
 
-			const payload = { a: _.random(0, 10), b: _.random(0, 10)};
+			const payload = { a: _.random(0, 10), b: _.random(0, 10) };
 			const count = ++reqCount;
 			pendingReqs.push(count);
-			let p = broker.call("math.add", payload, { meta: { count }});
+			let p = broker.call("math.add", payload, { meta: { count } });
 			if (p.ctx) {
 				broker.logger.info(kleur.grey(`${count}. Send request (${payload.a} + ${payload.b}) to ${p.ctx.nodeID ? p.ctx.nodeID : "some node"} (queue: ${broker.transit.pendingRequests.size})...`), kleur.yellow().bold(pendingInfo));
 			}
