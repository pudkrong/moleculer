--- conflicted
+++ resolved
@@ -7,11 +7,7 @@
 	nodeID: "node-1",
 	transporter: "NATS",
 	logger: console,
-<<<<<<< HEAD
-	logFormatter: "simple",
 	disableBalancer: true,
-=======
->>>>>>> 5dfbafb2
 	registry: {
 		//preferLocal: false
 	}
@@ -54,11 +50,7 @@
 	nodeID: "node-2",
 	transporter: "NATS",
 	logger: console,
-<<<<<<< HEAD
-	logFormatter: "simple",
 	disableBalancer: true,
-=======
->>>>>>> 5dfbafb2
 	registry: {
 		//preferLocal: false
 	}
