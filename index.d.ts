--- conflicted
+++ resolved
@@ -1009,7 +1009,6 @@
 		deserialize(type: string, data: Buffer): Packet;
 	}
 
-<<<<<<< HEAD
 	type CacherOptions = {
 		ttl?: number;
 		keygen?: Function;
@@ -1019,18 +1018,6 @@
 
 	interface MemoryCacherOptions extends CacherOptions {
 		clone?: boolean;
-=======
-	class Cacher {
-		constructor(opts?: GenericObject);
-		init(broker: ServiceBroker): void;
-		close(): PromiseLike<any>;
-		get(key: string): PromiseLike<null | GenericObject>;
-		set(key: string, data: any, ttl?: number): PromiseLike<any>;
-		del(key: string|Array<string>): PromiseLike<any>;
-		clean(match?: string|Array<string>): PromiseLike<any>;
-		getCacheKey(actionName: string, params: object, meta: object, keys: Array<string> | null) : string;
-		client?: any;
->>>>>>> 54d51863
 	}
 
 	interface MemoryLRUCacherOptions extends MemoryCacherOptions {
@@ -1056,6 +1043,7 @@
 			set(key: string, data: any, ttl?: number): PromiseLike<any>;
 			del(key: string|Array<string>): PromiseLike<any>;
 			clean(match?: string|Array<string>): PromiseLike<any>;
+			getCacheKey(actionName: string, params: object, meta: object, keys: Array<string> | null) : string;
 		}
 
 		class Memory extends Base {
