--- conflicted
+++ resolved
@@ -63,13 +63,9 @@
 
 		generateID(): string;
 		setParams(newParams: GenericObject, cloning?: boolean): void;
-<<<<<<< HEAD
-		call(actionName: string, params?: GenericObject, opts?: GenericObject): Bluebird<any>;
+		call<T>(actionName: string, params?: GenericObject, opts?: GenericObject): Bluebird<T>;
 		emit(eventName: string, data: any, groups: Array<string>): void;
 		emit(eventName: string, data: any, groups: string): void;
-=======
-		call<T>(actionName: string, params?: GenericObject, opts?: GenericObject): Bluebird<T>;
->>>>>>> d78ae2d7
 		emit(eventName: string, data: any): void;
 		broadcast(eventName: string, data: any, groups: Array<string>): void;
 		broadcast(eventName: string, data: any, groups: string): void;
