import * as Bluebird from "bluebird";
declare namespace Moleculer {
	type GenericObject = { [name: string]: any };

	interface Logger {
		fatal?: (...args: any[]) => void;
		error: (...args: any[]) => void;
		warn: (...args: any[]) => void;
		info: (...args: any[]) => void;
		debug?: (...args: any[]) => void;
		trace?: (...args: any[]) => void;
	}

	class LoggerInstance {
		fatal(...args: any[]): void;
		error(...args: any[]): void;
		warn(...args: any[]): void;
		info(...args: any[]): void;
		debug(...args: any[]): void;
		trace(...args: any[]): void;
	}

	type ActionHandler<T> = ((ctx: Context) => Bluebird<T> | T) & ThisType<Service>;
	type ActionParamSchema = { [key: string]: any };
	type ActionParamTypes = "boolean" | "number" | "string" | "object" | "array" | ActionParamSchema;
	type ActionParams = { [key: string]: ActionParamTypes };
	type MetricsOptions = { params?: "boolean" | "array" | "function", meta?: "boolean" | "array" | "function" };

	interface Action {
		name: string;
		params?: ActionParams;
		service?: Service;
		cache?: boolean;
		handler: ActionHandler;
		metrics?: MetricsOptions;
		[key: string]: any;
	}

	type Actions = { [key: string]: Action | ActionHandler; };

	class Context {
		constructor(broker: ServiceBroker, action: Action);
		id: string;
		broker: ServiceBroker;
		action: Action;
		nodeID?: string;
		parentID?: string;

		metrics: boolean;
		level?: number;

		timeout: number;
		retryCount: number;

		params: GenericObject;
		meta: GenericObject;

		requestID?: string;
		callerNodeID?: string;
		duration: number;

		cachedResult: boolean;

		generateID(): string;
		setParams(newParams: GenericObject, cloning?: boolean): void;
<<<<<<< HEAD
		call<T, P extends GenericObject>(actionName: string, params?: P, opts?: GenericObject): Bluebird<T>;
=======
		call<T>(actionName: string, params?: GenericObject, opts?: GenericObject): Bluebird<T>;
>>>>>>> 1fa2e248
		emit(eventName: string, data: any, groups: Array<string>): void;
		emit(eventName: string, data: any, groups: string): void;
		emit(eventName: string, data: any): void;
		broadcast(eventName: string, data: any, groups: Array<string>): void;
		broadcast(eventName: string, data: any, groups: string): void;
		broadcast(eventName: string, data: any): void;

		static create(broker: ServiceBroker, action: Action, nodeID: string, params: GenericObject, opts: GenericObject): Context;
		static create(broker: ServiceBroker, action: Action, nodeID: string, opts: GenericObject): Context;
		static create(broker: ServiceBroker, action: Action, opts: GenericObject): Context;

		static createFromPayload(broker: ServiceBroker, payload: GenericObject): Context;
	}

	interface ServiceSettingSchema {
		$noVersionPrefix?: boolean;
		$noServiceNamePrefix?: boolean;
		[name: string]: any;
	}

	type ServiceEventHandler = ((payload: any, sender: string, eventName: string) => void) & ThisType<Service>;
	type ServiceLocalEventHandler = ((node: GenericObject) => void) & ThisType<Service>;

	interface ServiceEvent {
		name: string;
		group?: string;
		handler: ServiceEventHandler | ServiceLocalEventHandler;
	}

	type ServiceEvents = { [key: string]: ServiceEventHandler | ServiceLocalEventHandler };

	type ServiceMethods = { [key: string]: ((...args: any[]) => any) } & ThisType<Service>;

	type Middleware = (handler: ActionHandler, action: Action) => any;

	interface ServiceSchema {
		name: string;
		version?: string | number;
		settings?: ServiceSettingSchema;
		dependencies?: string | GenericObject | Array<string> | Array<GenericObject>;
		metadata?: GenericObject;
		actions?: Actions;
		mixins?: Array<ServiceSchema>;
		methods?: ServiceMethods;

		events?: ServiceEvents;
		created?: () => void;
		started?: () => Bluebird<void>;
		stopped?: () => Bluebird<void>;
		[name: string]: any;
	}

	class Service implements ServiceSchema {
		constructor(broker: ServiceBroker, schema: ServiceSchema);

		name: string;
		version?: string | number;
		settings: ServiceSettingSchema;
		metadata: GenericObject;
		dependencies: string | GenericObject | Array<string> | Array<GenericObject>;
		schema: ServiceSchema;
		broker: ServiceBroker;
		logger: LoggerInstance;
		actions?: Actions;
		mixins?: Array<ServiceSchema>;
		methods?: ServiceMethods;
		Promise: Bluebird<any>;

		waitForServices(serviceNames: string | Array<string>, timeout?: number, interval?: number): Bluebird<void>;

		events?: ServiceEvents;
		created: () => void;
		started: () => Bluebird<void>;
		stopped: () => Bluebird<void>;
		[name: string]: any;
	}

	interface BrokerCircuitBreakerOptions {
		enabled?: boolean;
		maxFailures?: number;
		halfOpenTime?: number;
		failureOnTimeout?: boolean;
		failureOnReject?: boolean;
	}

	interface BrokerRegistryOptions {
		strategy?: Function | string;
		strategyOptions?: GenericObject;
		preferLocal?: boolean;
	}

	interface BrokerTransitOptions {
		maxQueueSize?: number;
	}

	interface BrokerOptions {
		namespace?: string;
		nodeID?: string;

		logger?: Logger | boolean;
		logLevel?: string;
		logFormatter?: Function | string;

		transporter?: Transporter | string | GenericObject;
		requestTimeout?: number;
		requestRetry?: number;
		maxCallLevel?: number;
		heartbeatInterval?: number;
		heartbeatTimeout?: number;

		disableBalancer?: boolean;

		transit?: BrokerTransitOptions;

		registry?: BrokerRegistryOptions;

		circuitBreaker?: BrokerCircuitBreakerOptions;

		cacher?: Cacher | string | GenericObject;
		serializer?: Serializer | string | GenericObject;

		validation?: boolean;
		validator?: Validator;
		metrics?: boolean;
		metricsRate?: number;
		statistics?: boolean;
		internalServices?: boolean;

		hotReload?: boolean;

		ServiceFactory?: Service;
		ContextFactory?: Context;

		middlewares?: Array<Middleware>;

		created?: (broker: ServiceBroker) => void;
		started?: (broker: ServiceBroker) => void;
		stopped?: (broker: ServiceBroker) => void;
	}

	interface NodeHealthStatus {
		cpu: {
			load1: number;
			load5: number;
			load15: number;
			cores: number;
			utilization: number;
		};
		mem: {
			free: number;
			total: number;
			percent: number;
		};
		os: {
			uptime: number;
			type: string;
			release: string;
			hostname: string;
			arch: string;
			platform: string;
			user: string;
		};
		process: {
			pid: NodeJS.Process["pid"];
			memory: NodeJS.MemoryUsage;
			uptime: number;
			argv: string[];
		};
		client: {
			type: string;
			version: string;
			langVersion: NodeJS.Process["version"];
		};
		net: {
			ip: string[];
		};
		transit: {
			stat: GenericObject;
		} | null,
		time: {
			now: number;
			iso: string;
			utc: string;
		};
	}

	type FallbackResponse = string | number | GenericObject;
	type FallbackResponseHandler = (ctx: Context, err: Errors.MoleculerError) => Bluebird<any>;

	interface CallOptions {
		timeout?: number;
		retryCount?: number;
		fallbackResponse?: FallbackResponse | Array<FallbackResponse> | FallbackResponseHandler;
		nodeID?: string;
		meta?: GenericObject;
	}

	type CallDefinition<P extends GenericObject> = {
		action: string;
		params: P;
	};

	class ServiceBroker {
		constructor(options?: BrokerOptions);

		Promise: Bluebird<any>;

		namespace: string;
		nodeID: string;
		logger: LoggerInstance;
		cacher?: Cacher;
		serializer?: Serializer;
		validator?: Validator;
		transit: GenericObject;

		start(): Bluebird<void>;
		stop(): Bluebird<void>;

		repl(): void;

		getLogger(module: string, service?: string, version?: number | string): LoggerInstance;
		fatal(message: string, err?: Error, needExit?: boolean): void;
		loadServices(folder?: string, fileMask?: string): number;
		loadService(filePath: string): Service;
		watchService(service: Service): void;
		hotReloadService(service: Service): Service;
		createService(schema: ServiceSchema): Service;
		destroyService(service: Service): Bluebird<void>;

		getLocalService(serviceName: string): Service;
		waitForServices(serviceNames: string | Array<string>, timeout?: number, interval?: number, logger?: LoggerInstance): Bluebird<void>;

		use(...mws: Array<Function>): void;

		findNextActionEndpoint(actionName: string, opts?: GenericObject): string;

		/**
		 * Call an action (local or global)
		 *
		 * @param {any} actionName	name of action
		 * @param {any} params		params of action
		 * @param {any} opts		options of call (optional)
		 * @returns
		 *
		 * @memberOf ServiceBroker
		 */
<<<<<<< HEAD
		call<T, P extends GenericObject>(actionName: string, params?: P, opts?: CallOptions): Bluebird<T>;
=======
		call<T>(actionName: string, params?: GenericObject, opts?: CallOptions): Bluebird<T>;
>>>>>>> 1fa2e248

		/**
		 * Multiple action calls.
		 *
		 * @param {Array<CallDefinition> | { [name: string]: CallDefinition }} def Calling definitions.
		 * @returns {Bluebird<Array<GenericObject>|GenericObject>}
		 * | (broker: ServiceBroker): Service)
		 * @example
		 * Call `mcall` with an array:
		 * ```js
		 * broker.mcall([
		 * 	{ action: "posts.find", params: { limit: 5, offset: 0 } },
		 * 	{ action: "users.find", params: { limit: 5, sort: "username" }, opts: { timeout: 500 } }
		 * ]).then(results => {
		 * 	let posts = results[0];
		 * 	let users = results[1];
		 * })
		 * ```
		 *
		 * @example
		 * Call `mcall` with an Object:
		 * ```js
		 * broker.mcall({
		 * 	posts: { action: "posts.find", params: { limit: 5, offset: 0 } },
		 * 	users: { action: "users.find", params: { limit: 5, sort: "username" }, opts: { timeout: 500 } }
		 * }).then(results => {
		 * 	let posts = results.posts;
		 * 	let users = results.users;
		 * })
		 * ```
		 * @throws MoleculerError - If the `def` is not an `Array` and not an `Object`.
		 *
		 * @memberOf ServiceBroker
		 */
<<<<<<< HEAD
		mcall<T>(def: Array<CallDefinition> | { [name: string]: CallDefinition }): Bluebird<Array<T> | T>;
=======
		mcall<T>(def: Array<GenericObject> | GenericObject): Bluebird<Array<T> | T>;
>>>>>>> 1fa2e248

		/**
		 * Emit an event (global & local)
		 *
		 * @param {any} eventName
		 * @param {any} payload
		 * @returns
		 *
		 * @memberOf ServiceBroker
		 */
		emit(eventName: string, payload?: any, groups?: string | Array<string>): void;

		/**
		 * Emit an event for all local & remote services
		 *
		 * @param {string} eventName
		 * @param {any} payload
		 * @param {Array<string>?} groups
		 * @returns
		 *
		 * @memberOf ServiceBroker
		 */
		broadcast(eventName: string, payload?: any, groups?: string | Array<string>): void

		/**
		 * Emit an event for all local services
		 *
		 * @param {string} eventName
		 * @param {any} payload
		 * @param {Array<string>?} groups
		 * @returns
		 *
		 * @memberOf ServiceBroker
		 */
		broadcastLocal(eventName: string, payload?: any, groups?: string | Array<string>): void;

		sendPing(nodeID?: string): Bluebird<void>;
		getHealthStatus(): NodeHealthStatus;
		getLocalNodeInfo(): {
			ipList: string[];
			hostname: string;
			client: any;
			config: any;
			port: any;
			services: Array<any>;
		};

		MOLECULER_VERSION: string;
		PROTOCOL_VERSION: string;
		[name: string]: any;

		static MOLECULER_VERSION: string;
		static PROTOCOL_VERSION: string;
		static defaultOptions: BrokerOptions;
	}

	class Packet {
		constructor(type: string, target: string, payload?: any);
	}

	namespace Packets {
		type PROTOCOL_VERSION = "3";
		type PACKET_UNKNOWN = "???";
		type PACKET_EVENT = "EVENT";
		type PACKET_REQUEST = "REQ";
		type PACKET_RESPONSE = "RES";
		type PACKET_DISCOVER = "DISCOVER";
		type PACKET_INFO = "INFO";
		type PACKET_DISCONNECT = "DISCONNECT";
		type PACKET_HEARTBEAT = "HEARTBEAT";
		type PACKET_PING = "PING";
		type PACKET_PONG = "PONG";

		type PACKET_GOSSIP_REQ = "GOSSIP_REQ";
		type PACKET_GOSSIP_RES = "GOSSIP_RES";
		type PACKET_GOSSIP_HELLO = "GOSSIP_HELLO";

		const PROTOCOL_VERSION: PROTOCOL_VERSION;
		const PACKET_UNKNOWN: PACKET_UNKNOWN;
		const PACKET_EVENT: PACKET_EVENT;
		const PACKET_REQUEST: PACKET_REQUEST;
		const PACKET_RESPONSE: PACKET_RESPONSE;
		const PACKET_DISCOVER: PACKET_DISCOVER;
		const PACKET_INFO: PACKET_INFO;
		const PACKET_DISCONNECT: PACKET_DISCONNECT;
		const PACKET_HEARTBEAT: PACKET_HEARTBEAT;
		const PACKET_PING: PACKET_PING;
		const PACKET_PONG: PACKET_PONG;

		const PACKET_GOSSIP_REQ: PACKET_GOSSIP_REQ;
		const PACKET_GOSSIP_RES: PACKET_GOSSIP_RES;
		const PACKET_GOSSIP_HELLO: PACKET_GOSSIP_HELLO;

		interface PacketPayload {
			ver: PROTOCOL_VERSION;
			sender: string | null;
		}

		interface Packet {
			type: PACKET_UNKNOWN | PACKET_EVENT | PACKET_DISCONNECT | PACKET_DISCOVER |
			PACKET_INFO | PACKET_HEARTBEAT | PACKET_REQUEST | PACKET_PING | PACKET_PONG | PACKET_RESPONSE | PACKET_GOSSIP_REQ | PACKET_GOSSIP_RES | PACKET_GOSSIP_HELLO;
			target?: string;
			payload: PacketPayload
		}
	}

	class Transporter {
		constructor(opts?: GenericObject);
		init(broker: ServiceBroker, messageHandler: (cmd: string, msg: string) => void): void;
		connect(): Bluebird<any>;
		disconnect(): Bluebird<any>;

		getTopicName(cmd: string, nodeID?: string): string;
		makeSubscriptions(topics: Array<GenericObject>): Bluebird<void>;
		makeBalancedSubscriptions(): Bluebird<void>;
		subscribe(cmd: string, nodeID?: string): Bluebird<void>;
		subscribeBalancedRequest(action: string): Bluebird<void>;
		subscribeBalancedEvent(event: string, group: string): Bluebird<void>;
		unsubscribeFromBalancedCommands(): Bluebird<void>;

		incomingMessage(cmd: string, msg: Buffer): Bluebird<void>;

		prepublish(packet: Packet): Bluebird<void>;
		publish(packet: Packet): Bluebird<void>;
		publishBalancedEvent(packet: Packet, group: string): Bluebird<void>;
		publishBalancedRequest(packet: Packet): Bluebird<void>;

		serialize(packet: Packet): Buffer;
		deserialize(type: string, data: Buffer): Packet;
	}

	class Cacher {
		constructor(opts?: GenericObject);
		init(broker: ServiceBroker): void;
		close(): Bluebird<any>;
		get(key: string): Bluebird<null | GenericObject>;
		set(key: string, data: any): Bluebird<any>;
		del(key: string): Bluebird<any>;
		clean(match?: string): Bluebird<any>;
	}

	class Serializer {
		constructor();
		init(broker: ServiceBroker): void;
		serialize(obj: GenericObject, type: string): string | Buffer;
		deserialize(str: Buffer | string, type: string): string;
	}

	class Validator {
		constructor();
		init(broker: ServiceBroker): void;
		compile(schema: GenericObject): Function;
		validate(params: GenericObject, schema: GenericObject): boolean;
	}

	class LoggerHelper {
		static extend(logger: LoggerInstance): LoggerInstance;
		static createDefaultLogger(baseLogger: LoggerInstance, bindings: GenericObject, logLevel?: string, logFormatter?: Function): LoggerInstance;
		static createDefaultLogger(bindings: GenericObject, logLevel?: string, logFormatter?: Function): LoggerInstance;
	}

	abstract class BaseStrategy {
		init(broker: ServiceBroker): void;
		select(list: any[]): any;
	}

	class RoundRobinStrategy extends BaseStrategy {
	}

	class RandomStrategy extends BaseStrategy {
	}

	class CpuUsageStrategy extends BaseStrategy {
	}

	namespace Transporters {
		type MessageHandler = ((cmd: string, msg: any) => Bluebird<void>) & ThisType<Base>;
		type AfterConnectHandler = ((wasReconnect?: boolean) => Bluebird<void>) & ThisType<Base>;

		class Base {
			constructor(opts?: GenericObject);

			public init(transit: Transit, messageHandler: MessageHandler, afterConnect: AfterConnectHandler): void;
			public init(transit: Transit, messageHandler: MessageHandler): void;

			public connect(): Bluebird<any>;
			public onConnected(wasReconnect?: boolean): Bluebird<void>;
			public disconnect(): Bluebird<void>;

			public getTopicName(cmd: string, nodeID?: string): string;
			public makeSubscriptions(topics: Array<GenericObject>): Bluebird<void>;
			public subscribe(cmd: string, nodeID: string): Bluebird<void>;
			public subscribeBalancedRequest(action: string): Bluebird<void>;
			public subscribeBalancedEvent(event: string, group: string): Bluebird<void>;
			public unsubscribeFromBalancedCommands(): Bluebird<void>;

			protected incomingMessage(cmd: string, msg: Buffer): Bluebird<void>;

			public publish(packet: Packet): Bluebird<void>;
			public publishBalancedEvent(packet: Packet, group: string): Bluebird<void>;
			public publishBalancedRequest(packet: Packet): Bluebird<void>;
			public prepublish(packet: Packet): Bluebird<void>;

			public serialize(packet: Packet): Buffer;
			public deserialize(type: string, data: Buffer): Packet;


			protected opts: GenericObject;
			protected connected: boolean;
			protected hasBuiltInBalancer: boolean;
			protected transit: Transit;
			protected broker: ServiceBroker;
			protected nodeID: string;
			protected logger: Logger;
			protected prefix: string;
			protected messageHandler: MessageHandler;
			protected afterConnect?: AfterConnectHandler;
		}

		class Fake extends Base { }
		class NATS extends Base { }
		class MQTT extends Base { }
		class Redis extends Base { }
		class AMQP extends Base { }
		class Kafka extends Base { }
		class STAN extends Base { }
		class TCP extends Base { }
	}

	const Cachers: {
		Memory: Cacher,
		Redis: Cacher
	};
	const Serializers: {
		JSON: Serializer,
		Avro: Serializer,
		MsgPack: Serializer,
		ProtoBuf: Serializer
	};

	namespace Errors {
		class MoleculerError extends Error {
			public code: number;
			public type: string;
			public data: any;
			public retryable: boolean;

			constructor(message: string, code: number, type: string, data: any);
			constructor(message: string, code: number, type: string);
			constructor(message: string, code: number);
			constructor(message: string);
		}
		class MoleculerRetryableError extends MoleculerError { }
		class MoleculerServerError extends MoleculerRetryableError { }
		class MoleculerClientError extends MoleculerError { }

		class ServiceNotFoundError extends MoleculerRetryableError {
			constructor(action: string, nodeID: string);
			constructor(action: string);
		}
		class ServiceNotAvailable extends MoleculerRetryableError {
			constructor(action: string, nodeID: string);
			constructor(action: string);
		}

		class RequestTimeoutError extends MoleculerRetryableError {
			constructor(action: string, nodeID: string);
		}
		class RequestSkippedError extends MoleculerError {
			constructor(action: string, nodeID: string);
		}
		class RequestRejected extends MoleculerRetryableError {
			constructor(action: string, nodeID: string);
		}

		class QueueIsFull extends MoleculerRetryableError {
			constructor(action: string, nodeID: string, size: number, limit: number);
		}
		class ValidationError extends MoleculerClientError {
			constructor(message: string, type: string, data: GenericObject);
			constructor(message: string, type: string);
			constructor(message: string);
		}
		class MaxCallLevelError extends MoleculerError {
			constructor(nodeID: string, level: number);
		}

		class ServiceSchemaError extends MoleculerError {
			constructor(message: string);
		}

		class ProtocolVersionMismatchError extends MoleculerError {
			constructor(nodeID: string, actual: string, received: string);
		}
		class InvalidPacketData extends MoleculerError {
			constructor(type: string, packet: Packet);
		}
	}

	namespace Strategies {
		abstract class BaseStrategy {
			init(broker: ServiceBroker): void;
			select(list: any[]): any;
		}

		class RoundRobinStrategy extends BaseStrategy {
		}

		class RandomStrategy extends BaseStrategy {
		}

		class CpuUsageStrategy extends BaseStrategy {
		}
	}

	interface TransitRequest {
		action: string;
		nodeID: string;
		ctx: Context;
		resolve: (value: any) => void;
		reject: (reason: any) => void;
	}

	interface Transit {
		afterConnect(wasReconnect: boolean): Bluebird<void>;
		connect(): Bluebird<void>;
		disconnect(): Bluebird<void>;
		sendDisconnectPacket(): Bluebird<void>;
		makeSubscriptions(): Bluebird<Array<void>>;
		messageHandler(cmd: string, msg: GenericObject): boolean | Bluebird<void> | undefined;
		request(ctx: Context): Bluebird<void>;
		sendBroadcastEvent(nodeID: string, eventName: string, data: GenericObject, nodeGroups: GenericObject): void;
		sendBalancedEvent(eventName: string, data: GenericObject, nodeGroups: GenericObject): void;
		sendEventToGroups(eventName: string, data: GenericObject, groups: Array<string>): void;
		sendEventToGroups(eventName: string, data: GenericObject): void;
		removePendingRequest(id: string): void;
		removePendingRequestByNodeID(nodeID: string): void;
		sendResponse(nodeID: string, id: string, data: GenericObject, err: Error): Bluebird<void>;
		sendResponse(nodeID: string, id: string, data: GenericObject): Bluebird<void>;
		discoverNodes(): Bluebird<void>;
		discoverNode(nodeID: string): Bluebird<void>;
		sendNodeInfo(nodeID: string): Bluebird<void | Array<void>>;
		sendPing(nodeID: string): Bluebird<void>;
		sendPong(payload: GenericObject): Bluebird<void>;
		processPong(payload: GenericObject): void;
		sendHeartbeat(localNode: NodeHealthStatus): Bluebird<void>;
		subscribe(topic: string, nodeID: string): Bluebird<void>;
		publish(packet: Packet): Bluebird<void>;

		pendingRequests: Map<string, TransitRequest>
		nodeID: string;
	}

	const CIRCUIT_CLOSE: string;
	const CIRCUIT_HALF_OPEN: string;
	const CIRCUIT_OPEN: string;
}

export = Moleculer;<|MERGE_RESOLUTION|>--- conflicted
+++ resolved
@@ -63,11 +63,7 @@
 
 		generateID(): string;
 		setParams(newParams: GenericObject, cloning?: boolean): void;
-<<<<<<< HEAD
 		call<T, P extends GenericObject>(actionName: string, params?: P, opts?: GenericObject): Bluebird<T>;
-=======
-		call<T>(actionName: string, params?: GenericObject, opts?: GenericObject): Bluebird<T>;
->>>>>>> 1fa2e248
 		emit(eventName: string, data: any, groups: Array<string>): void;
 		emit(eventName: string, data: any, groups: string): void;
 		emit(eventName: string, data: any): void;
@@ -314,11 +310,7 @@
 		 *
 		 * @memberOf ServiceBroker
 		 */
-<<<<<<< HEAD
 		call<T, P extends GenericObject>(actionName: string, params?: P, opts?: CallOptions): Bluebird<T>;
-=======
-		call<T>(actionName: string, params?: GenericObject, opts?: CallOptions): Bluebird<T>;
->>>>>>> 1fa2e248
 
 		/**
 		 * Multiple action calls.
@@ -353,11 +345,7 @@
 		 *
 		 * @memberOf ServiceBroker
 		 */
-<<<<<<< HEAD
 		mcall<T>(def: Array<CallDefinition> | { [name: string]: CallDefinition }): Bluebird<Array<T> | T>;
-=======
-		mcall<T>(def: Array<GenericObject> | GenericObject): Bluebird<Array<T> | T>;
->>>>>>> 1fa2e248
 
 		/**
 		 * Emit an event (global & local)
