{
	// Use IntelliSense to learn about possible Node.js debug attributes.
	// Hover to view descriptions of existing attributes.
	// For more information, visit: https://go.microsoft.com/fwlink/?linkid=830387
	"version": "0.2.0",
	"configurations": [
		{
			"type": "node",
			"request": "launch",
			"name": "Launch dev",
			"program": "${workspaceRoot}/dev/index.js",
			"cwd": "${workspaceRoot}",
<<<<<<< HEAD
			"args": [
				"${fileBasenameNoExtension}"
				//"hot"
			],
=======
			"args": ["event-wildcard"]
>>>>>>> f008891d
		},
		{
			"type": "node",
			"request": "launch",
			"name": "Launch demo: client-server",
			"program": "${workspaceRoot}/examples/client-server/client.js",
			"cwd": "${workspaceRoot}/examples/client-server",
			"env": {
				"LOGLEVEL": "debug"
			}
		},
		{
			"type": "node",
			"request": "launch",
			"name": "Launch demo: simple",
			"program": "${workspaceRoot}/examples/simple/index.js",
			"cwd": "${workspaceRoot}/examples/simple"
		},
		{
			"type": "node",
			"request": "launch",
			"name": "Launch demo: transporter",
			"program": "${workspaceRoot}/examples/transporter/index.js",
			"cwd": "${workspaceRoot}/examples/transporter"
		},
		{
			"type": "node",
			"request": "launch",
			"name": "Launch demo: loadtest",
			"program": "${workspaceRoot}/examples/loadtest/client.js",
			"cwd": "${workspaceRoot}/examples/loadtest",
			"env": {
				"TRANSPORTER": "TCP"
			},
			"args": ["client-debug"]
		},
		{
			"type": "node",
			"request": "launch",
			"name": "Launch benchmark",
			"program": "${workspaceRoot}/benchmark/index.js",
			"args": ["common"],
			"cwd": "${workspaceRoot}/benchmark"
		},
		{
			"type": "node",
			"request": "launch",
			"name": "Launch perf",
			"program": "${workspaceRoot}/benchmark/perf-runner.js"
		},
		{
			"type": "node",
			"request": "launch",
			"name": "Jest",
			"program": "${workspaceRoot}/node_modules/jest-cli/bin/jest.js",
			"args": ["--runInBand"],
			"console": "internalConsole",
			"cwd": "${workspaceRoot}",
			"runtimeArgs": ["--nolazy"]
		},
		{
			"type": "node",
			"request": "launch",
			"name": "Jest single",
			"program": "${workspaceRoot}/node_modules/jest-cli/bin/jest.js",
			"args": ["--runInBand", "${fileBasenameNoExtension}"],
			"console": "internalConsole",
<<<<<<< HEAD
			"cwd": "${workspaceRoot}",
			"runtimeArgs": [
                "--nolazy"
            ]
=======
			"runtimeArgs": ["--nolazy"],
			"env": {
				"AMQP_URI": "amqp://192.168.51.29:5672"
			}
>>>>>>> f008891d
		},
		{
			"type": "node",
			"request": "launch",
			"name": "Jest AMQP integration",
			"program": "${workspaceRoot}/node_modules/jest-cli/bin/jest.js",
			"args": ["--runInBand", "--testMatch", "**/integration/transporters/**/**spc.js"],
			"cwd": "${workspaceRoot}",
			"console": "internalConsole",
			"runtimeArgs": ["--nolazy"],
			"env": {
				"AMQP_URI": "amqp://192.168.51.29:5672"
			}
		},
		{
			"type": "node",
			"request": "launch",
			"name": "Moleculer-runner",
			"program": "${workspaceRoot}/bin/moleculer-runner.js",
			"cwd": "${workspaceRoot}/examples/runner",
			/*"env": {
				"NAMESPACE": "test",
				"MOLECULER_NAMESPACE": "long",
				"MOLECULER_LOG_LEVEL": "debug",
				"MOLECULER_REGISTRY__STRATEGY": "random"
<<<<<<< HEAD
			},*/
			"args": [
				"--hot",
				"--repl",
				"-c",
				"moleculer.config.async.js",
				"svc/"
			]
=======
			},
			"args": []
>>>>>>> f008891d
		},
		{
			"type": "node",
			"request": "attach",
			"name": "Attach by Process ID",
			"processId": "${command:PickProcess}"
		},
	]
}<|MERGE_RESOLUTION|>--- conflicted
+++ resolved
@@ -10,14 +10,10 @@
 			"name": "Launch dev",
 			"program": "${workspaceRoot}/dev/index.js",
 			"cwd": "${workspaceRoot}",
-<<<<<<< HEAD
 			"args": [
 				"${fileBasenameNoExtension}"
 				//"hot"
 			],
-=======
-			"args": ["event-wildcard"]
->>>>>>> f008891d
 		},
 		{
 			"type": "node",
@@ -85,17 +81,10 @@
 			"program": "${workspaceRoot}/node_modules/jest-cli/bin/jest.js",
 			"args": ["--runInBand", "${fileBasenameNoExtension}"],
 			"console": "internalConsole",
-<<<<<<< HEAD
 			"cwd": "${workspaceRoot}",
 			"runtimeArgs": [
                 "--nolazy"
             ]
-=======
-			"runtimeArgs": ["--nolazy"],
-			"env": {
-				"AMQP_URI": "amqp://192.168.51.29:5672"
-			}
->>>>>>> f008891d
 		},
 		{
 			"type": "node",
@@ -121,7 +110,6 @@
 				"MOLECULER_NAMESPACE": "long",
 				"MOLECULER_LOG_LEVEL": "debug",
 				"MOLECULER_REGISTRY__STRATEGY": "random"
-<<<<<<< HEAD
 			},*/
 			"args": [
 				"--hot",
@@ -130,10 +118,6 @@
 				"moleculer.config.async.js",
 				"svc/"
 			]
-=======
-			},
-			"args": []
->>>>>>> f008891d
 		},
 		{
 			"type": "node",
