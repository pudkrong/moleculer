{
  "name": "moleculer",
  "version": "0.13.7",
  "description": "Fast & powerful microservices framework for Node.JS",
  "main": "index.js",
  "scripts": {
    "bench": "node benchmark/index.js",
    "ci": "jest --watch",
    "coverall": "cat ./coverage/lcov.info | ./node_modules/coveralls/bin/coveralls.js",
    "demo": "node examples/index.js",
    "deps": "npm-check -u",
    "postdeps": "npm test",
    "dev": "nodemon --inspect dev/index.js",
    "lint": "eslint --ext=.js src test",
    "lint:fix": "eslint --fix --ext=.js src test",
    "perf": "nodemon --allow-natives-syntax benchmark/perf-runner.js",
    "pperf": "node --inspect --expose-gc benchmark/perf-runner.js",
    "proto": "pbjs -t static-module -w commonjs -o src/serializers/proto/packets.proto.js src/serializers/proto/packets.proto",
    "thrift": "thrift -gen js:node -o src\\serializers\\thrift src\\serializers\\thrift\\packets.thrift",
    "test": "jest --coverage --no-cache",
    "test:travis": "npm test && npm run test:trans && npm run test:amqp && npm run test:ts",
    "test:unit": "jest --testMatch \"**/unit/**spec.js\" --coverage --no-cache",
    "test:int": "jest --testMatch \"**/integration/**spec.js\" --coverage --no-cache",
    "test:amqp": "jest --testMatch \"**/transporters/amqp/**spc.js\" --runInBand",
    "test:trans": "jest --testMatch \"**/transporters/index.spc.js\"",
    "test:ts": "tsc -p test/typescript/hello-world && ts-node -P test/typescript/hello-world/tsconfig.json test/typescript/hello-world/index.ts",
    "release": "npm publish --access public && git push --tags",
    "release:beta": "npm publish --tag next --access public && git push --tags"
  },
  "keywords": [
    "microservices",
    "microservice",
    "rpc",
    "services",
    "micro",
    "pubsub",
    "scalable"
  ],
  "repository": {
    "type": "git",
    "url": "https://github.com/moleculerjs/moleculer.git"
  },
  "bin": {
    "moleculer-runner": "./bin/moleculer-runner.js"
  },
  "author": "Icebob",
  "license": "MIT",
  "devDependencies": {
    "@types/node": "11.9.4",
    "amqplib": "0.5.3",
    "avsc": "5.4.7",
    "benchmarkify": "2.1.1",
    "bunyan": "1.8.12",
    "coveralls": "3.0.2",
    "dotenv": "6.2.0",
    "eslint": "5.13.0",
    "eslint-plugin-node": "8.0.1",
    "eslint-plugin-promise": "4.0.1",
    "eslint-plugin-security": "1.4.0",
    "fakerator": "0.3.0",
    "ioredis": "4.6.2",
    "jest": "24.1.0",
    "jest-cli": "24.1.0",
    "joi": "14.3.1",
    "kafka-node": "4.0.1",
    "lolex": "3.1.0",
    "moleculer-repl": "0.5.5",
    "mqtt": "2.18.8",
    "msgpack5": "4.2.1",
    "nats": "1.2.2",
    "node-nats-streaming": "0.0.51",
    "nodemon": "1.18.10",
    "notepack.io": "2.2.0",
    "npm-check": "5.9.0",
    "pino": "5.11.1",
    "protobufjs": "6.8.8",
<<<<<<< HEAD
    "redlock": "^3.1.2",
    "thrift": "0.11.0",
    "ts-node": "7.0.1",
    "typescript": "3.2.2",
=======
    "thrift": "0.12.0",
    "ts-node": "8.0.2",
    "typescript": "3.3.3",
>>>>>>> 6dd6c363
    "v8-natives": "1.1.0",
    "winston": "3.2.1",
    "winston-context": "0.0.7"
  },
  "dependencies": {
<<<<<<< HEAD
    "args": "5.0.0",
    "bluebird": "3.5.3",
    "chalk": "2.4.1",
    "es6-error": "4.1.1",
    "eventemitter2": "5.0.1",
    "fastest-validator": "0.6.12",
    "glob": "7.1.3",
    "ipaddr.js": "1.8.1",
    "lock": "^1.1.0",
    "lodash": "4.17.11",
    "lru-cache": "5.1.1"
=======
    "args": "^5.0.0",
    "bluebird": "^3.5.3",
    "chalk": "^2.4.2",
    "es6-error": "^4.1.1",
    "eventemitter2": "^5.0.1",
    "fastest-validator": "^0.6.15",
    "glob": "^7.1.3",
    "ipaddr.js": "^1.9.0",
    "lodash": "^4.17.11",
    "lru-cache": "^5.1.1"
>>>>>>> 6dd6c363
  },
  "engines": {
    "node": ">= 6.x.x"
  },
  "tonicExampleFilename": "docs/runkit/simple.js",
  "typings": "./index.d.ts",
  "jest": {
    "coverageDirectory": "../coverage",
    "coveragePathIgnorePatterns": [
      "/node_modules/",
      "/test/services/",
      "/test/typescript/",
      "/test/unit/utils.js"
    ],
    "testEnvironment": "node",
    "rootDir": "./src",
    "roots": [
      "../test"
    ]
  }
}<|MERGE_RESOLUTION|>--- conflicted
+++ resolved
@@ -74,34 +74,15 @@
     "npm-check": "5.9.0",
     "pino": "5.11.1",
     "protobufjs": "6.8.8",
-<<<<<<< HEAD
     "redlock": "^3.1.2",
-    "thrift": "0.11.0",
-    "ts-node": "7.0.1",
-    "typescript": "3.2.2",
-=======
     "thrift": "0.12.0",
     "ts-node": "8.0.2",
     "typescript": "3.3.3",
->>>>>>> 6dd6c363
     "v8-natives": "1.1.0",
     "winston": "3.2.1",
     "winston-context": "0.0.7"
   },
   "dependencies": {
-<<<<<<< HEAD
-    "args": "5.0.0",
-    "bluebird": "3.5.3",
-    "chalk": "2.4.1",
-    "es6-error": "4.1.1",
-    "eventemitter2": "5.0.1",
-    "fastest-validator": "0.6.12",
-    "glob": "7.1.3",
-    "ipaddr.js": "1.8.1",
-    "lock": "^1.1.0",
-    "lodash": "4.17.11",
-    "lru-cache": "5.1.1"
-=======
     "args": "^5.0.0",
     "bluebird": "^3.5.3",
     "chalk": "^2.4.2",
@@ -110,9 +91,9 @@
     "fastest-validator": "^0.6.15",
     "glob": "^7.1.3",
     "ipaddr.js": "^1.9.0",
+    "lock": "^1.1.0",
     "lodash": "^4.17.11",
     "lru-cache": "^5.1.1"
->>>>>>> 6dd6c363
   },
   "engines": {
     "node": ">= 6.x.x"
