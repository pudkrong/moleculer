{
  "name": "ice-services",
  "version": "0.3.0",
  "description": "Microservices framework for Node.JS",
  "main": "index.js",
  "scripts": {
    "demo": "node examples/index.js",
    "demow": "nodemon examples/index.js",
    "bench": "node benchmark/index.js",
    "ci": "jest --watch",
    "test": "jest --coverage",
    "lint": "eslint --ext=.js src test",
    "update-deps": "next-update -k false --tldr",
    "coverall": "cat ./coverage/lcov.info | ./node_modules/coveralls/bin/coveralls.js"
  },
  "keywords": [
    "service",
    "services",
    "micro",
    "microservice",
    "microservices",
    "micro-services",
    "micro services",
    "worker",
    "workers",
    "microworker",
    "microworkers",
    "pubsub",
    "auto discovery",
    "scalable"
  ],
  "author": "Icebob",
  "license": "MIT",
  "devDependencies": {
    "benchmark": "2.1.3",
    "coveralls": "2.11.15",
    "eslint": "3.13.0",
<<<<<<< HEAD
    "fakerator": "0.3.0",
    "fast-json-parse": "1.0.2",
    "fast-safe-stringify": "1.1.3",
    "jest": "18.1.0"
=======
    "express": "4.14.0",
    "fakerator": "0.3.0",
    "fast-json-parse": "1.0.2",
    "fast-safe-stringify": "1.1.3",
    "jest": "18.1.0",
    "micromatch": "2.3.11",
    "next-update": "1.5.1"
>>>>>>> df6e9388
  },
  "jest": {
    "testEnvironment": "node",
    "rootDir": "./src",
    "testPathDirs": [
      "../test"
    ]
  },
  "dependencies": {
    "chalk": "1.1.3",
    "eventemitter2": "2.2.1",
    "glob": "7.1.1",
    "ioredis": "2.5.0",
    "lodash": "4.17.4",
<<<<<<< HEAD
    "minimatch": "3.0.3",
=======
>>>>>>> df6e9388
    "nats": "0.6.8",
    "object-hash": "1.1.5",
    "uuid": "3.0.1",
    "uuid-token-generator": "0.5.0"
  },
  "engines": {
    "node": ">= 6.x.x"
  },
  "typings": "./index.d.ts"
}<|MERGE_RESOLUTION|>--- conflicted
+++ resolved
@@ -35,20 +35,12 @@
     "benchmark": "2.1.3",
     "coveralls": "2.11.15",
     "eslint": "3.13.0",
-<<<<<<< HEAD
-    "fakerator": "0.3.0",
-    "fast-json-parse": "1.0.2",
-    "fast-safe-stringify": "1.1.3",
-    "jest": "18.1.0"
-=======
     "express": "4.14.0",
     "fakerator": "0.3.0",
     "fast-json-parse": "1.0.2",
     "fast-safe-stringify": "1.1.3",
     "jest": "18.1.0",
-    "micromatch": "2.3.11",
     "next-update": "1.5.1"
->>>>>>> df6e9388
   },
   "jest": {
     "testEnvironment": "node",
@@ -63,10 +55,7 @@
     "glob": "7.1.1",
     "ioredis": "2.5.0",
     "lodash": "4.17.4",
-<<<<<<< HEAD
-    "minimatch": "3.0.3",
-=======
->>>>>>> df6e9388
+    "micromatch": "2.3.11",
     "nats": "0.6.8",
     "object-hash": "1.1.5",
     "uuid": "3.0.1",
