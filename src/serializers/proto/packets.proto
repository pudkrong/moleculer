--- conflicted
+++ resolved
@@ -2,7 +2,6 @@
 syntax = "proto3";
 package packets;
 
-<<<<<<< HEAD
 enum DataType {
 	DATATYPE_UNDEFINED = 0;
 	DATATYPE_NULL = 1;
@@ -11,179 +10,125 @@
 }
 
 message PacketEvent {
-	required string ver 		= 1;
-	required string sender 		= 2;
-	required string id 			= 3;
-	required string event 		= 4;
-	optional bytes data 		= 5;
-	required DataType dataType  = 6;
-	repeated string groups 		= 7;
-	required bool broadcast		= 8;
-	required string meta 		= 9;
-	required int32 level 		= 10;
-	optional bool tracing 		= 11;
-	optional string parentID 	= 12;
-	optional string requestID 	= 13;
-	optional bool stream 		= 14;
-	optional int32 seq 			= 15;
-	optional string caller 		= 16;
-	required bool needAck		= 17;
+	string ver 				= 1;
+	string sender 			= 2;
+	string id 				= 3;
+	string event 			= 4;
+	bytes data 				= 5;
+	DataType dataType  		= 6;
+	repeated string groups 	= 7;
+	string meta 			= 9;
+	bool broadcast			= 8;
+	int32 level 			= 10;
+	bool tracing 			= 11;
+	string parentID 		= 12;
+	string requestID 		= 13;
+	bool stream 			= 14;
+	int32 seq 				= 15;
+	string caller 			= 16;
+	bool needAck			= 17;
 }
 
 message PacketRequest {
-	required string ver 			= 1;
-	required string sender 			= 2;
-	required string id 				= 3;
-	required string action 			= 4;
-	optional bytes params 			= 5;
-	required DataType paramsType  	= 6;
-	required string meta 			= 7;
-	required double timeout			= 8;
-	required int32 level 			= 9;
-	optional bool tracing 			= 10;
-	optional string parentID 		= 11;
-	optional string requestID 		= 12;
-	optional bool stream 			= 13;
-	optional int32 seq 				= 14;
-	optional string caller 			= 15;
+	string ver 				= 1;
+	string sender 			= 2;
+	string id 				= 3;
+	string action 			= 4;
+	bytes params 			= 5;
+	DataType paramsType  	= 6;
+	string meta 			= 7;
+	double timeout			= 8;
+	int32 level 			= 9;
+	bool tracing 			= 10;
+	string parentID 		= 11;
+	string requestID 		= 12;
+	bool stream 			= 13;
+	int32 seq 				= 14;
+	string caller 			= 15;
 }
 
 message PacketResponse {
-	required string ver 		= 1;
-	required string sender 		= 2;
-	required string id 			= 3;
-	required bool success 		= 4;
-	optional bytes data 		= 5;
-	required DataType dataType  = 6;
-	optional string error 		= 7;
-	required string meta 		= 8;
-	optional bool stream 		= 9;
-	optional int32 seq 			= 10;
-=======
-message PacketEvent {
-	 string ver 	= 1;
-	 string sender 	= 2;
-	 string event 	= 3;
-	 string data 	= 4;
-	repeated string groups 	= 5;
-	 bool broadcast	= 6;
-}
-
-message PacketRequest {
-	 string ver 		= 1;
-	 string sender 		= 2;
-	 string id 			= 3;
-	 string action 		= 4;
-	 bytes params 		= 5;
-	 string meta 		= 6;
-	 double timeout		= 7;
-	 int32 level 		= 8;
-	 bool metrics 		= 9;
-	 string parentID 	= 10;
-	 string requestID 	= 11;
-	 bool stream 		= 12;
-}
-
-message PacketResponse {
-	 string ver 		= 1;
-	 string sender 		= 2;
-	 string id 			= 3;
-	 bool success 		= 4;
-	 bytes data 		= 5;
-	 string error 		= 6;
-	 string meta 		= 7;
-	 bool stream 		= 8;
->>>>>>> a1dd71b4
+	string ver 			= 1;
+	string sender 		= 2;
+	string id 			= 3;
+	bool success 		= 4;
+	bytes data 			= 5;
+	DataType dataType  	= 6;
+	string error 		= 7;
+	string meta 		= 8;
+	bool stream 		= 9;
+	int32 seq 			= 10;
 }
 
 message PacketDiscover {
-	 string ver 		= 1;
-	 string sender 		= 2;
+	string ver 		= 1;
+	string sender 	= 2;
 }
 
 message PacketInfo {
-	 string ver 			= 1;
-	 string sender 			= 2;
-	 string services		= 3;
-	 string config			= 4;
+	string ver 			= 1;
+	string sender 		= 2;
+	string services		= 3;
+	string config		= 4;
 
-	repeated string ipList			= 5;
-<<<<<<< HEAD
-	required string hostname		= 6;
-	required Client client 			= 7;
-	required int32  seq 			= 8;
-	required string instanceID		= 9;
-	required string metadata		= 10;
-=======
-	 string hostname		= 6;
-	 Client client 			= 7;
-	 int32  seq 			= 8;
->>>>>>> a1dd71b4
+	repeated string ipList	= 5;
+	string hostname			= 6;
+	Client client 			= 7;
+	int32  seq 				= 8;
+	string instanceID		= 9;
+	string metadata			= 10;
 
 	message Client {
-		 string type 			= 1;
-		 string version 		= 2;
-		 string langVersion 	= 3;
+		string type 		= 1;
+		string version 		= 2;
+		string langVersion 	= 3;
 	}
 
 }
 
 message PacketDisconnect {
-	 string ver 	= 1;
-	 string sender 	= 2;
+	string ver 		= 1;
+	string sender 	= 2;
 }
 
 message PacketHeartbeat {
-	 string ver 		= 1;
-	 string sender 		= 2;
-	 double cpu 		= 3;
+	string ver 		= 1;
+	string sender 	= 2;
+	double cpu 		= 3;
 }
 
 message PacketPing {
-<<<<<<< HEAD
-	required string ver 		= 1;
-	required string sender 		= 2;
-	required int64 time 		= 3;
-	optional string id			= 4;
+	string ver 		= 1;
+	string sender 	= 2;
+	int64 time 		= 3;
+	string id		= 4;
 }
 
 message PacketPong {
-	required string ver 		= 1;
-	required string sender 		= 2;
-	required int64 time 		= 3;
-	required int64 arrived 		= 4;
-	optional string id			= 5;
-=======
-	 string ver 		= 1;
-	 string sender 		= 2;
-	 int64 time 		= 3;
-}
-
-message PacketPong {
-	 string ver 		= 1;
-	 string sender 		= 2;
-	 int64 time 		= 3;
-	 int64 arrived 		= 4;
->>>>>>> a1dd71b4
+	string ver 		= 1;
+	string sender 	= 2;
+	int64 time 		= 3;
+	int64 arrived 	= 4;
+	string id		= 5;
 }
 
 message PacketGossipHello {
-	 string ver 		= 1;
-	 string sender 		= 2;
-	 string host 		= 3;
-	 int32 port 		= 4;
+	string ver 		= 1;
+	string sender 	= 2;
+	string host 	= 3;
+	int32 port 		= 4;
 }
 
 message PacketGossipRequest {
-	 string ver 			= 1;
-	 string sender 			= 2;
-	 string online			= 3;
-	 string offline			= 4;
+	string ver 			= 1;
+	string sender 		= 2;
+	string online		= 3;
+	string offline		= 4;
 }
 
 message PacketGossipResponse {
-	 string ver 			= 1;
-	 string sender 			= 2;
-	 string online			= 3;
-	 string offline			= 4;
+	string ver 			= 1;
+	string sender 		= 2;
+	string online		= 3;
+	string offline		= 4;
 }