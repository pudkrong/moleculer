--- conflicted
+++ resolved
@@ -58,12 +58,9 @@
 	5: list<string> ipList,
 	6: string hostname,
 	7: Client client,
-<<<<<<< HEAD
-	8: string instanceID,
-	9: string metadata,
-=======
 	8: i32 seq,
->>>>>>> e0b2c57f
+	9: string instanceID,
+	10: string metadata,
 }
 
 struct PacketDisconnect {
