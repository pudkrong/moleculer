--- conflicted
+++ resolved
@@ -133,14 +133,10 @@
 
 		return new Promise((resolve, reject) => {
 			const data = this.serialize(packet);
-<<<<<<< HEAD
+			this.incStatSent(data.length);
 			const topic = this.getTopicName(packet.type, packet.target);
 			const opts = this.opts.qosZero ? {qos: 0} : {qos: 1};
 			this.client.publish(topic, data, opts, err => {
-=======
-			this.incStatSent(data.length);
-			this.client.publish(this.getTopicName(packet.type, packet.target), data, err => {
->>>>>>> 10633a15
 				/* istanbul ignore next*/
 				if (err)
 					return reject(err);
