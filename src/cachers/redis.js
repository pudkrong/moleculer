/*
 * moleculer
 * Copyright (c) 2018 MoleculerJS (https://github.com/moleculerjs/moleculer)
 * MIT Licensed
 */

"use strict";

<<<<<<< HEAD
const _ 						= require("lodash");
const Promise 					= require("bluebird");
const BaseCacher 				= require("./base");
const { METRIC }				= require("../metrics");
const { BrokerOptionsError } 	= require("../errors");

let Redis, Redlock;
=======
const Promise = require("bluebird");
const BaseCacher = require("./base");
const _ = require("lodash");
const { BrokerOptionsError } = require("../errors");
const Serializers = require("../serializers");
>>>>>>> a1dd71b4

/**
 * Cacher factory for Redis
 *
 * @class RedisCacher
 */
class RedisCacher extends BaseCacher {

	/**
	 * Creates an instance of RedisCacher.
	 *
	 * @param {object} opts
	 *
	 * @memberof RedisCacher
	 */
	constructor(opts) {
		if (typeof opts === "string")
			opts = { redis: opts };

		super(opts);

		this.opts = _.defaultsDeep(this.opts, {
			prefix: null
		});
	}

	/**
	 * Initialize cacher. Connect to Redis server
	 *
	 * @param {any} broker
	 *
	 * @memberof RedisCacher
	 */
	init(broker) {
		super.init(broker);
		try {
			Redis = require("ioredis");
		} catch (err) {
			/* istanbul ignore next */
			this.broker.fatal("The 'ioredis' package is missing. Please install it with 'npm install ioredis --save' command.", err, true);
		}
		/**
		 * ioredis client instance
		 * @memberof RedisCacher
		 */
		if (this.opts.cluster) {
			if (!this.opts.cluster.nodes || this.opts.cluster.nodes.length === 0) {
				throw new BrokerOptionsError("No nodes defined for cluster");
			}

			this.logger.info("Setting Redis.Cluster Cacher");

			this.client = new Redis.Cluster(this.opts.cluster.nodes, this.opts.cluster.options);
		} else {
			this.logger.info("Setting Redis Cacher");

			this.client = new Redis(this.opts.redis);
		}

		this.client.on("connect", () => {
			/* istanbul ignore next */
			this.logger.info("Redis cacher connected.");
		});

		this.client.on("error", (err) => {
			/* istanbul ignore next */
			this.logger.error(err);
		});
		try {
			Redlock = require("redlock");
		} catch (err) {
			/* istanbul ignore next */
			this.logger.warn("The 'redlock' package is missing. If you want to enable cache lock, please install it with 'npm install redlock --save' command.");
		}
		if (Redlock) {
			let redlockClients = (this.opts.redlock ? this.opts.redlock.clients : null) || [this.client];
			/**
			 * redlock client instance
			 * @memberof RedisCacher
			 */
			this.redlock = new Redlock(
				redlockClients,
				_.omit(this.opts.redlock, ["clients"])
			);
			// Non-blocking redlock client, used for tryLock()
			this.redlockNonBlocking = new Redlock(
				redlockClients,
				{
					retryCount: 0
				}
			);
		}
		if (this.opts.monitor) {
			/* istanbul ignore next */
			this.client.monitor((err, monitor) => {
				this.logger.debug("Redis cacher entering monitoring mode...");
				monitor.on("monitor", (time, args/*, source, database*/) => {
					this.logger.debug(args);
				});
			});
		}

		// create an instance of serializer (default to JSON)
		this.serializer = Serializers.resolve(this.opts.serializer);

		this.logger.debug("Redis Cacher created. Prefix: " + this.prefix);
	}

	/**
	 * Close Redis client connection
	 *
	 * @memberof RedisCacher
	 */
	close() {
		return this.client.quit();
	}

	/**
	 * Get data from cache by key
	 *
	 * @param {any} key
	 * @returns {Promise}
	 *
	 * @memberof Cacher
	 */
	get(key) {
		this.logger.debug(`GET ${key}`);
<<<<<<< HEAD
		this.metrics.increment(METRIC.MOLECULER_CACHER_GET_TOTAL);
		const timeEnd = this.metrics.timer(METRIC.MOLECULER_CACHER_GET_TIME);

		return this.client.get(this.prefix + key).then((data) => {
=======
		return this.client.getBuffer(this.prefix + key).then((data) => {
>>>>>>> a1dd71b4
			if (data) {
				this.logger.debug(`FOUND ${key}`);
				this.metrics.increment(METRIC.MOLECULER_CACHER_FOUND_TOTAL);

				try {
<<<<<<< HEAD
					const res = JSON.parse(data);
					timeEnd();

					return res;
=======
					return this.serializer.deserialize(data);
>>>>>>> a1dd71b4
				} catch (err) {
					this.logger.error("Redis result parse error.", err, data);
				}
			}
			timeEnd();
			return null;
		});
	}

	/**
	 * Save data to cache by key
	 *
	 * @param {String} key
	 * @param {any} data JSON object
	 * @param {Number} ttl Optional Time-to-Live
	 * @returns {Promise}
	 *
	 * @memberof Cacher
	 */
	set(key, data, ttl) {
<<<<<<< HEAD
		this.metrics.increment(METRIC.MOLECULER_CACHER_SET_TOTAL);
		const timeEnd = this.metrics.timer(METRIC.MOLECULER_CACHER_SET_TIME);

		data = JSON.stringify(data);
=======
		data = this.serializer.serialize(data);

>>>>>>> a1dd71b4
		this.logger.debug(`SET ${key}`);

		if (ttl == null)
			ttl = this.opts.ttl;

		let p;
		if (ttl) {
			p = this.client.setex(this.prefix + key, ttl, data);
		} else {
			p = this.client.set(this.prefix + key, data);
		}

		return p
			.then(res => {
				timeEnd();
				return res;
			})
			.catch(err => {
				timeEnd();
				throw err;
			});
	}

	/**
	 * Delete a key from cache
	 *
	 * @param {string|Array<string>} deleteTargets
	 * @returns {Promise}
	 *
	 * @memberof Cacher
	 */
	del(deleteTargets) {
		this.metrics.increment(METRIC.MOLECULER_CACHER_DEL_TOTAL);
		const timeEnd = this.metrics.timer(METRIC.MOLECULER_CACHER_DEL_TIME);

		deleteTargets = Array.isArray(deleteTargets) ? deleteTargets : [deleteTargets];
		const keysToDelete = deleteTargets.map(key => this.prefix + key);
		this.logger.debug(`DELETE ${keysToDelete}`);
		return this.client.del(keysToDelete)
			.then(res => {
				timeEnd();
				return res;
			})
			.catch(err => {
				timeEnd();
				this.logger.error(`Redis 'del' error. Key: ${keysToDelete}`, err);
				throw err;
			});
	}

	/**
	 * Clean cache. Remove every key by prefix
	 *        http://stackoverflow.com/questions/4006324/how-to-atomically-delete-keys-matching-a-pattern-using-redis
	 * alternative solution:
	 *        https://github.com/cayasso/cacheman-redis/blob/master/lib/index.js#L125
	 * @param {String|Array<String>} match Match string for SCAN. Default is "*"
	 * @returns {Promise}
	 *
	 * @memberof Cacher
	 */
	clean(match = "*") {
		this.metrics.increment(METRIC.MOLECULER_CACHER_CLEAN_TOTAL);
		const timeEnd = this.metrics.timer(METRIC.MOLECULER_CACHER_CLEAN_TIME);

		const cleaningPatterns = Array.isArray(match) ? match : [match];
		const normalizedPatterns = cleaningPatterns.map(match => this.prefix + match.replace(/\*\*/g, "*"));
		this.logger.debug(`CLEAN ${match}`);
		return this._sequentialPromises(normalizedPatterns)
			.then(res => {
				timeEnd();
				return res;
			})
			.catch((err) => {
				timeEnd();
				this.logger.error(`Redis 'scanDel' error. Pattern: ${err.pattern}`, err);
				throw err;
			});

	}

	/**
	 * Get data and ttl from cache by key.
	 *
	 * @param {string|Array<string>} key
	 * @returns {Promise}
	 *
	 * @memberof RedisCacher
	 */

	getWithTTL(key) {
<<<<<<< HEAD
		return this.client.pipeline().get(this.prefix + key).ttl(this.prefix + key).exec().then((res) => {
=======
		return this.client.pipeline().getBuffer(this.prefix + key).ttl(this.prefix + key).exec().then((res) => {
>>>>>>> a1dd71b4
			let [err0, data] = res[0];
			let [err1, ttl] = res[1];
			if(err0){
				return Promise.reject(err0);
			}
			if(err1){
				return Promise.reject(err1);
			}
			if (data) {
				this.logger.debug(`FOUND ${key}`);
				try {
					data = this.serializer.deserialize(data);
				} catch (err) {
					this.logger.error("Redis result parse error.", err, data);
					data = null;
				}
			}
			return { data, ttl };
		});
	}


	/**
	 * Acquire a lock
	 *
	 * @param {string|Array<string>} key
	 * @param {Number} ttl Optional Time-to-Live
	 * @returns {Promise}
	 *
	 * @memberof RedisCacher
	 */
	lock(key, ttl=15000) {
		key = this.prefix + key + "-lock";
		return this.redlock.lock(key, ttl).then(lock=>{
			return ()=>lock.unlock();
		});
	}

	/**
	 * Try to acquire a lock
	 *
	 * @param {string|Array<string>} key
	 * @param {Number} ttl Optional Time-to-Live
	 * @returns {Promise}
	 *
	 * @memberof RedisCacher
	 */
	tryLock(key, ttl=15000) {
		key = this.prefix + key + "-lock";
		return this.redlockNonBlocking.lock(key, ttl).then(lock=>{
			return ()=>lock.unlock();
		});
	}

	_sequentialPromises(elements) {
		return elements.reduce((chain, element) => {
			return chain.then(() => this._scanDel(element));
		}, Promise.resolve());
	}

	_clusterScanDel(pattern) {
		const scanDelPromises = [];
		const nodes = this.client.nodes();

		nodes.forEach(node => {
			scanDelPromises.push(this._nodeScanDel(node, pattern));
		});

		return Promise.all(scanDelPromises);
	}

	_nodeScanDel(node, pattern) {
		return new Promise((resolve, reject) => {
			const stream = node.scanStream({
				match: pattern,
				count: 100
			});

			stream.on("data", (keys = []) => {
				if (!keys.length) {
					return;
				}

				stream.pause();
				node.del(keys)
					.then(() => {
						stream.resume();
					})
					.catch((err) => {
						err.pattern = pattern;
						return reject(err);
					});
			});

			stream.on("error", (err) => {
<<<<<<< HEAD
				this.logger.error(`Error occured while deleting keys '${pattern}' from node.`, err);
=======
				// eslint-disable-next-line no-console
				console.error("Error occured while deleting keys from node");
>>>>>>> a1dd71b4
				reject(err);
			});

			stream.on("end", () => {
<<<<<<< HEAD
				// End deleting keys from node
=======
				//			console.log('End deleting keys from node')
>>>>>>> a1dd71b4
				resolve();
			});
		});
	}

	_scanDel(pattern) {
		if (this.client instanceof Redis.Cluster) {
			return this._clusterScanDel(pattern);
		} else {
			return this._nodeScanDel(this.client, pattern);
		}
	}
}

module.exports = RedisCacher;<|MERGE_RESOLUTION|>--- conflicted
+++ resolved
@@ -6,21 +6,13 @@
 
 "use strict";
 
-<<<<<<< HEAD
-const _ 						= require("lodash");
-const Promise 					= require("bluebird");
-const BaseCacher 				= require("./base");
-const { METRIC }				= require("../metrics");
-const { BrokerOptionsError } 	= require("../errors");
-
 let Redis, Redlock;
-=======
 const Promise = require("bluebird");
 const BaseCacher = require("./base");
 const _ = require("lodash");
+const { METRIC } = require("../metrics");
 const { BrokerOptionsError } = require("../errors");
 const Serializers = require("../serializers");
->>>>>>> a1dd71b4
 
 /**
  * Cacher factory for Redis
@@ -148,27 +140,19 @@
 	 */
 	get(key) {
 		this.logger.debug(`GET ${key}`);
-<<<<<<< HEAD
 		this.metrics.increment(METRIC.MOLECULER_CACHER_GET_TOTAL);
 		const timeEnd = this.metrics.timer(METRIC.MOLECULER_CACHER_GET_TIME);
 
-		return this.client.get(this.prefix + key).then((data) => {
-=======
 		return this.client.getBuffer(this.prefix + key).then((data) => {
->>>>>>> a1dd71b4
 			if (data) {
 				this.logger.debug(`FOUND ${key}`);
 				this.metrics.increment(METRIC.MOLECULER_CACHER_FOUND_TOTAL);
 
 				try {
-<<<<<<< HEAD
-					const res = JSON.parse(data);
+					const res = this.serializer.deserialize(data);
 					timeEnd();
 
 					return res;
-=======
-					return this.serializer.deserialize(data);
->>>>>>> a1dd71b4
 				} catch (err) {
 					this.logger.error("Redis result parse error.", err, data);
 				}
@@ -189,15 +173,10 @@
 	 * @memberof Cacher
 	 */
 	set(key, data, ttl) {
-<<<<<<< HEAD
 		this.metrics.increment(METRIC.MOLECULER_CACHER_SET_TOTAL);
 		const timeEnd = this.metrics.timer(METRIC.MOLECULER_CACHER_SET_TIME);
 
-		data = JSON.stringify(data);
-=======
 		data = this.serializer.serialize(data);
-
->>>>>>> a1dd71b4
 		this.logger.debug(`SET ${key}`);
 
 		if (ttl == null)
@@ -286,13 +265,8 @@
 	 *
 	 * @memberof RedisCacher
 	 */
-
 	getWithTTL(key) {
-<<<<<<< HEAD
-		return this.client.pipeline().get(this.prefix + key).ttl(this.prefix + key).exec().then((res) => {
-=======
 		return this.client.pipeline().getBuffer(this.prefix + key).ttl(this.prefix + key).exec().then((res) => {
->>>>>>> a1dd71b4
 			let [err0, data] = res[0];
 			let [err1, ttl] = res[1];
 			if(err0){
@@ -388,21 +362,12 @@
 			});
 
 			stream.on("error", (err) => {
-<<<<<<< HEAD
 				this.logger.error(`Error occured while deleting keys '${pattern}' from node.`, err);
-=======
-				// eslint-disable-next-line no-console
-				console.error("Error occured while deleting keys from node");
->>>>>>> a1dd71b4
 				reject(err);
 			});
 
 			stream.on("end", () => {
-<<<<<<< HEAD
 				// End deleting keys from node
-=======
-				//			console.log('End deleting keys from node')
->>>>>>> a1dd71b4
 				resolve();
 			});
 		});
