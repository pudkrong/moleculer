/*
 * moleculer
 * Copyright (c) 2020 MoleculerJS (https://github.com/moleculerjs/moleculer)
 * MIT Licensed
 */

"use strict";

const P = require("./packets");
const { Packet } = require("./packets");
const E = require("./errors");

const { Transform } = require("stream");
const { METRIC } = require("./metrics");

/**
 * Transit class
 *
 * @class Transit
 */
class Transit {
	/**
	 * Create an instance of Transit.
	 *
	 * @param {ServiceBroker} Broker instance
	 * @param {Transporter} Transporter instance
	 * @param {Object?} opts
	 *
	 * @memberof Transit
	 */
	constructor(broker, transporter, opts) {
		this.broker = broker;
		this.Promise = broker.Promise;
		this.logger = broker.getLogger("transit");
		this.nodeID = broker.nodeID;
		this.metrics = broker.metrics;
		this.instanceID = broker.instanceID;
		this.tx = transporter;
		this.opts = opts;
		this.discoverer = broker.registry.discoverer;

		this.pendingRequests = new Map();
		this.pendingReqStreams = new Map();
		this.pendingResStreams = new Map();

		/* deprecated */
		this.stat = {
			packets: {
				sent: {
					count: 0,
					bytes: 0
				},
				received: {
					count: 0,
					bytes: 0
				}
			}
		};

		this.connected = false;
		this.disconnecting = false;
		this.isReady = false;

		const wrappedMessageHandler = (cmd, packet) => this.messageHandler(cmd, packet);

		this.publish = this.broker.wrapMethod("transitPublish", this.publish, this);
		this.messageHandler = this.broker.wrapMethod(
			"transitMessageHandler",
			this.messageHandler,
			this
		);

		if (this.tx) {
			this.tx.init(this, wrappedMessageHandler, this.afterConnect.bind(this));

			this.tx.send = this.broker.wrapMethod("transporterSend", this.tx.send, this.tx);
			this.tx.receive = this.broker.wrapMethod(
				"transporterReceive",
				this.tx.receive,
				this.tx,
				{ reverse: true }
			);
		}

		this.__connectResolve = null;

		this.registerMoleculerMetrics();
	}

	/**
	 * Register Moleculer Transit Core metrics.
	 */
	registerMoleculerMetrics() {
		if (!this.broker.isMetricsEnabled()) return;

		this.metrics
			.register({
				name: METRIC.MOLECULER_TRANSIT_READY,
				type: METRIC.TYPE_GAUGE,
				description: "Transit is ready"
			})
			.set(0);
		this.metrics
			.register({
				name: METRIC.MOLECULER_TRANSIT_CONNECTED,
				type: METRIC.TYPE_GAUGE,
				description: "Transit is connected"
			})
			.set(0);

		this.metrics.register({
			name: METRIC.MOLECULER_TRANSIT_PONG_TIME,
			type: METRIC.TYPE_GAUGE,
			labelNames: ["targetNodeID"],
			description: "Ping time"
		});
		this.metrics.register({
			name: METRIC.MOLECULER_TRANSIT_PONG_SYSTIME_DIFF,
			type: METRIC.TYPE_GAUGE,
			labelNames: ["targetNodeID"],
			description: "System time difference between nodes"
		});

		this.metrics.register({
			name: METRIC.MOLECULER_TRANSIT_ORPHAN_RESPONSE_TOTAL,
			type: METRIC.TYPE_COUNTER,
			description: "Number of orphan responses"
		});
	}

	/**
	 * It will be called after transporter connected or reconnected.
	 *
	 * @param {any} wasReconnect
	 * @returns {Promise}
	 *
	 * @memberof Transit
	 */
	afterConnect(wasReconnect) {
		return this.Promise.resolve()

			.then(() => {
				if (wasReconnect) {
					// After reconnecting, we should send a broadcast INFO packet because there may new nodes.
					// In case of disabled balancer, it triggers the `makeBalancedSubscriptions` method.
					return this.discoverer.sendLocalNodeInfo();
				} else {
					// After connecting we should subscribe to topics
					return this.makeSubscriptions();
				}
			})

			.then(() => this.discoverer.discoverAllNodes())
			.delay(500) // Waiting for incoming INFO packets

			.then(() => {
				this.connected = true;
				this.metrics.set(METRIC.MOLECULER_TRANSIT_CONNECTED, 1);

				this.broker.broadcastLocal("$transporter.connected", {
					wasReconnect: !!wasReconnect
				});

				if (this.__connectResolve) {
					this.__connectResolve();
					this.__connectResolve = null;
				}

				return null;
			});
	}

	/**
	 * Connect with transporter. If failed, try again after 5 sec.
	 *
	 * @memberof Transit
	 */
	connect() {
		this.logger.info("Connecting to the transporter...");
		return new this.Promise(resolve => {
			this.__connectResolve = resolve;

			const doConnect = () => {
				let reconnectStarted = false;

				/* istanbul ignore next */
				const errorHandler = err => {
					if (this.disconnecting) return;
					if (reconnectStarted) return;

					this.logger.warn(
						"Connection is failed.",
						(err && err.message) || "Unknown error"
					);
					this.logger.debug(err);

					if (this.opts.disableReconnect) {
						return;
					}

					reconnectStarted = true;

					setTimeout(() => {
						this.logger.info("Reconnecting...");
						doConnect();
					}, 5 * 1000);
				};
				/* istanbul ignore next */
				this.tx.connect(errorHandler).catch(errorHandler);
			};

			doConnect();
		});
	}

	/**
	 * Disconnect with transporter
	 *
	 * @memberof Transit
	 */
	disconnect() {
		this.connected = false;
		this.isReady = false;
		this.disconnecting = true;
		this.metrics.set(METRIC.MOLECULER_TRANSIT_CONNECTED, 0);

		this.broker.broadcastLocal("$transporter.disconnected", { graceFul: true });

		return this.Promise.resolve()
			.then(() => {
				if (this.tx.connected) {
					return this.discoverer.localNodeDisconnected().then(() => this.tx.disconnect());
				}
			})
			.then(() => (this.disconnecting = false));
	}

	/**
	 * Local broker is ready (all services loaded).
	 * Send INFO packet to all other nodes
	 */
	ready() {
		if (this.connected) {
			this.isReady = true;
			this.metrics.set(METRIC.MOLECULER_TRANSIT_READY, 1);
			return this.discoverer.localNodeReady();
		}
	}

	/**
	 * Send DISCONNECT to remote nodes
	 *
	 * @returns {Promise}
	 *
	 * @memberof Transit
	 */
	sendDisconnectPacket() {
		return this.publish(new Packet(P.PACKET_DISCONNECT)).catch(
			/* istanbul ignore next */ err =>
				this.logger.debug("Unable to send DISCONNECT packet.", err)
		);
	}

	/**
	 * Subscribe to topics for transportation
	 *
	 * @memberof Transit
	 */
	makeSubscriptions() {
		this.subscribing = this.tx
			.makeSubscriptions([
				// Subscribe to broadcast events
				{ cmd: P.PACKET_EVENT, nodeID: this.nodeID },

				// Subscribe to requests
				{ cmd: P.PACKET_REQUEST, nodeID: this.nodeID },

				// Subscribe to node responses of requests
				{ cmd: P.PACKET_RESPONSE, nodeID: this.nodeID },

				// Discover handler
				{ cmd: P.PACKET_DISCOVER },
				{ cmd: P.PACKET_DISCOVER, nodeID: this.nodeID },

				// NodeInfo handler
				{ cmd: P.PACKET_INFO }, // Broadcasted INFO. If a new node connected
				{ cmd: P.PACKET_INFO, nodeID: this.nodeID }, // Response INFO to DISCOVER packet

				// Disconnect handler
				{ cmd: P.PACKET_DISCONNECT },

				// Heartbeat handler
				{ cmd: P.PACKET_HEARTBEAT },

				// Ping handler
				{ cmd: P.PACKET_PING }, // Broadcasted
				{ cmd: P.PACKET_PING, nodeID: this.nodeID }, // Targeted

				// Pong handler
				{ cmd: P.PACKET_PONG, nodeID: this.nodeID }
			])
			.then(() => {
				this.subscribing = null;
			});

		return this.subscribing;
	}

	/**
	 * Message handler for incoming packets
	 *
	 * @param {Array} topic
	 * @param {String} msg
	 * @returns {Boolean} If packet is processed return with `true`
	 *
	 * @memberof Transit
	 */
	messageHandler(cmd, packet) {
		try {
			const payload = packet.payload;

			// Check payload
			if (!payload) {
				/* istanbul ignore next */
				throw new E.MoleculerServerError(
					"Missing response payload.",
					500,
					"MISSING_PAYLOAD"
				);
			}

			// Check protocol version
			if (payload.ver !== this.broker.PROTOCOL_VERSION && !this.opts.disableVersionCheck) {
				throw new E.ProtocolVersionMismatchError({
					nodeID: payload.sender,
					actual: this.broker.PROTOCOL_VERSION,
					received: payload.ver
				});
			}

			if (payload.sender === this.nodeID) {
				// Detect nodeID conflict
				if (cmd === P.PACKET_INFO && payload.instanceID !== this.instanceID) {
<<<<<<< HEAD
					this.broker.fatal("ServiceBroker has detected a nodeID conflict, use unique nodeIDs. ServiceBroker stopped.");
					return this.Promise.resolve(false);
=======
					return this.broker.fatal(
						"ServiceBroker has detected a nodeID conflict, use unique nodeIDs. ServiceBroker stopped."
					);
>>>>>>> c98eddfc
				}

				// Skip own packets (if only built-in balancer disabled)
				if (cmd !== P.PACKET_EVENT && cmd !== P.PACKET_REQUEST && cmd !== P.PACKET_RESPONSE)
					return this.Promise.resolve(false);
			}

			// Request
			if (cmd === P.PACKET_REQUEST) {
				return this.requestHandler(payload).then(() => true);
			}

			// Response
			else if (cmd === P.PACKET_RESPONSE) {
				this.responseHandler(payload);
			}

			// Event
			else if (cmd === P.PACKET_EVENT) {
				return this.eventHandler(payload).then(() => true);
			}

			// Discover
			else if (cmd === P.PACKET_DISCOVER) {
				this.discoverer.sendLocalNodeInfo(payload.sender);
			}

			// Node info
			else if (cmd === P.PACKET_INFO) {
				this.discoverer.processRemoteNodeInfo(payload.sender, payload);
			}

			// Disconnect
			else if (cmd === P.PACKET_DISCONNECT) {
				this.discoverer.remoteNodeDisconnected(payload.sender, false);
			}

			// Heartbeat
			else if (cmd === P.PACKET_HEARTBEAT) {
				this.discoverer.heartbeatReceived(payload.sender, payload);
			}

			// Ping
			else if (cmd === P.PACKET_PING) {
				this.sendPong(payload);
			}

			// Pong
			else if (cmd === P.PACKET_PONG) {
				this.processPong(payload);
			}

			return this.Promise.resolve(true);
		} catch (err) {
			this.logger.error(err, cmd, packet);
		}
		return this.Promise.resolve(false);
	}

	/**
	 * Handle incoming event
	 *
	 * @param {any} payload
	 * @memberof Transit
	 */
	eventHandler(payload) {
		this.logger.debug(
			`Event '${payload.event}' received from '${payload.sender}' node` +
				(payload.groups ? ` in '${payload.groups.join(", ")}' group(s)` : "") +
				"."
		);

		if (!this.broker.started) {
<<<<<<< HEAD
			this.logger.warn(`Incoming '${payload.event}' event from '${payload.sender}' node is dropped, because broker is stopped.`);
      // return false so the transporter knows this event was unhandled.
			return this.Promise.reject(false);
=======
			this.logger.warn(
				`Incoming '${payload.event}' event from '${payload.sender}' node is dropped, because broker is stopped.`
			);
			return;
>>>>>>> c98eddfc
		}

		// Create caller context
		const ctx = new this.broker.ContextFactory(this.broker);
		ctx.id = payload.id;
		ctx.eventName = payload.event;
		ctx.setParams(payload.data, this.broker.options.contextParamsCloning);
		ctx.eventGroups = payload.groups;
		ctx.eventType = payload.broadcast ? "broadcast" : "emit";
		ctx.meta = payload.meta || {};
		ctx.level = payload.level;
		ctx.tracing = !!payload.tracing;
		ctx.parentID = payload.parentID;
		ctx.requestID = payload.requestID;
		ctx.caller = payload.caller;
		ctx.nodeID = payload.sender;

		return this.broker.emitLocalServices(ctx);
	}

	/**
	 * Handle incoming request
	 *
	 * @param {Object} payload
	 *
	 * @memberof Transit
	 */
	requestHandler(payload) {
		this.logger.debug(`<= Request '${payload.action}' received from '${payload.sender}' node.`);

		try {
			if (!this.broker.started) {
				this.logger.warn(
					`Incoming '${payload.action}' request from '${payload.sender}' node is dropped because broker is stopped.`
				);
				throw new E.ServiceNotAvailableError({
					action: payload.action,
					nodeID: this.nodeID
				});
			}

			let pass;
			if (payload.stream !== undefined) {
				pass = this._handleIncomingRequestStream(payload);
				// eslint-disable-next-line security/detect-possible-timing-attacks
				if (pass === null) return this.Promise.resolve();
			}

			const endpoint = this.broker._getLocalActionEndpoint(payload.action);

			// Recreate caller context
			const ctx = new this.broker.ContextFactory(this.broker);
			ctx.setEndpoint(endpoint);
			ctx.id = payload.id;
			ctx.setParams(pass ? pass : payload.params, this.broker.options.contextParamsCloning);
			ctx.parentID = payload.parentID;
			ctx.requestID = payload.requestID;
			ctx.caller = payload.caller;
			ctx.meta = payload.meta || {};
			ctx.level = payload.level;
			ctx.tracing = payload.tracing;
			ctx.nodeID = payload.sender;

			if (payload.timeout != null) ctx.options.timeout = payload.timeout;

			const p = endpoint.action.handler(ctx);
			// Pointer to Context
			p.ctx = ctx;

			return p
				.then(res => this.sendResponse(payload.sender, payload.id, ctx.meta, res, null))
				.catch(err => this.sendResponse(payload.sender, payload.id, ctx.meta, null, err));
		} catch (err) {
			return this.sendResponse(payload.sender, payload.id, payload.meta, null, err);
		}
	}

	/**
	 * Handle incoming request stream.
	 *
	 * @param {Object} payload
	 * @returns {Stream}
	 */
	_handleIncomingRequestStream(payload) {
		let pass = this.pendingReqStreams.get(payload.id);
		let isNew = false;

		if (!payload.stream && !pass) {
			// It is not a stream data
			return false;
		}

		if (!pass) {
			isNew = true;
			this.logger.debug(
				`<= New stream is received from '${payload.sender}'. Seq: ${payload.seq}`
			);

			// Create a new pass stream
			pass = new Transform({
				objectMode: payload.meta && payload.meta["$streamObjectMode"],
				transform: function (chunk, encoding, done) {
					this.push(chunk);
					return done();
				}
			});

			pass.$prevSeq = -1;
			pass.$pool = new Map();

			this.pendingReqStreams.set(payload.id, pass);
		}

		if (payload.seq > pass.$prevSeq + 1) {
			// Some chunks are late. Store these chunks.
			this.logger.info(
				`Put the chunk into pool (size: ${pass.$pool.size}). Seq: ${payload.seq}`
			);

			pass.$pool.set(payload.seq, payload);

			// TODO: start timer.
			// TODO: check length of pool.
			// TODO: reset seq

			return isNew ? pass : null;
		}

		// the next stream chunk received
		pass.$prevSeq = payload.seq;

		if (pass.$prevSeq > 0) {
			if (!payload.stream) {
				// Check stream error
				if (payload.meta && payload.meta["$streamError"]) {
					pass.emit(
						"error",
						this._createErrFromPayload(payload.meta["$streamError"], payload.sender)
					);
				}

				this.logger.debug(
					`<= Stream closing is received from '${payload.sender}'. Seq: ${payload.seq}`
				);

				// End of stream
				pass.end();

				// Remove pending request stream
				this.pendingReqStreams.delete(payload.id);

				return null;
			} else {
				this.logger.debug(
					`<= Stream chunk is received from '${payload.sender}'. Seq: ${payload.seq}`
				);
				pass.write(
					payload.params.type === "Buffer"
						? Buffer.from(payload.params.data)
						: payload.params
				);
			}
		}

		// Check newer chunks in the pool
		if (pass.$pool.size > 0) {
			this.logger.warn(`Has stored packets. Size: ${pass.$pool.size}`);
			const nextSeq = pass.$prevSeq + 1;
			const nextPacket = pass.$pool.get(nextSeq);
			if (nextPacket) {
				pass.$pool.delete(nextSeq);
				setImmediate(() => this.requestHandler(nextPacket));
			}
		}

		return isNew ? pass : null;
	}

	/**
	 * Create an Error instance from payload ata
	 * @param {Object} error
	 * @param {String} sender
	 */
	_createErrFromPayload(error, sender) {
		let err = E.recreateError(error);
		if (!err) {
			err = new Error(error.message);
			err.name = error.name;
			err.code = error.code;
			err.type = error.type;
			err.data = error.data;
		}
		err.retryable = error.retryable;
		err.nodeID = error.nodeID || sender;

		if (error.stack) err.stack = error.stack;

		return err;
	}

	/**
	 * Process incoming response of request
	 *
	 * @param {Object} packet
	 *
	 * @memberof Transit
	 */
	responseHandler(packet) {
		const id = packet.id;
		const req = this.pendingRequests.get(id);

		// If not exists (timed out), we skip response processing
		if (req == null) {
			this.logger.debug(
				"Orphan response is received. Maybe the request is timed out earlier. ID:",
				packet.id,
				", Sender:",
				packet.sender
			);
			this.metrics.increment(METRIC.MOLECULER_TRANSIT_ORPHAN_RESPONSE_TOTAL);
			return;
		}

		this.logger.debug(`<= Response '${req.action.name}' is received from '${packet.sender}'.`);

		// Update nodeID in context (if it uses external balancer)
		req.ctx.nodeID = packet.sender;

		// Merge response meta with original meta
		Object.assign(req.ctx.meta || {}, packet.meta || {});

		// Handle stream response
		if (packet.stream != null) {
			if (this._handleIncomingResponseStream(packet, req)) return;
		}

		// Remove pending request
		this.removePendingRequest(id);

		if (!packet.success) {
			req.reject(this._createErrFromPayload(packet.error, packet.sender));
		} else {
			req.resolve(packet.data);
		}
	}

	/**
	 * Handle incoming response stream.
	 *
	 * @param {Object} packet
	 * @param {Object} req
	 */
	_handleIncomingResponseStream(packet, req) {
		let pass = this.pendingResStreams.get(packet.id);
		if (!pass && !packet.stream) return false;

		if (!pass) {
			this.logger.debug(
				`<= New stream is received from '${packet.sender}'. Seq: ${packet.seq}`
			);

			pass = new Transform({
				objectMode: packet.meta && packet.meta["$streamObjectMode"],
				transform: function (chunk, encoding, done) {
					this.push(chunk);
					return done();
				}
			});

			pass.$prevSeq = -1;
			pass.$pool = new Map();

			this.pendingResStreams.set(packet.id, pass);

			req.resolve(pass);
		}

		if (packet.seq > pass.$prevSeq + 1) {
			// Some chunks are late. Store these chunks.
			this.logger.info(
				`Put the chunk into pool (size: ${pass.$pool.size}). Seq: ${packet.seq}`
			);

			pass.$pool.set(packet.seq, packet);

			// TODO: start timer.
			// TODO: check length of pool.
			// TODO: resetting seq.

			return true;
		}

		// the next stream chunk received
		pass.$prevSeq = packet.seq;

		if (pass.$prevSeq > 0) {
			if (!packet.stream) {
				// Received error?
				if (!packet.success)
					pass.emit("error", this._createErrFromPayload(packet.error, packet.sender));

				this.logger.debug(
					`<= Stream closing is received from '${packet.sender}'. Seq: ${packet.seq}`
				);

				// End of stream
				pass.end();

				// Remove pending request
				this.removePendingRequest(packet.id);

				return true;
			} else {
				// stream chunk
				this.logger.debug(
					`<= Stream chunk is received from '${packet.sender}'. Seq: ${packet.seq}`
				);
				pass.write(
					packet.data.type === "Buffer" ? Buffer.from(packet.data.data) : packet.data
				);
			}
		}

		// Check newer chunks in the pool
		if (pass.$pool.size > 0) {
			this.logger.warn(`Has stored packets. Size: ${pass.$pool.size}`);
			const nextSeq = pass.$prevSeq + 1;
			const nextPacket = pass.$pool.get(nextSeq);
			if (nextPacket) {
				pass.$pool.delete(nextSeq);
				setImmediate(() => this.responseHandler(nextPacket));
			}
		}

		return true;
	}

	/**
	 * Send a request to a remote service. It returns a Promise
	 * what will be resolved when the response received.
	 *
	 * @param {<Context>} ctx Context of request
	 * @returns {Promise}
	 *
	 * @memberof Transit
	 */
	request(ctx) {
		if (this.opts.maxQueueSize && this.pendingRequests.size >= this.opts.maxQueueSize)
			/* istanbul ignore next */
			return this.Promise.reject(
				new E.QueueIsFullError({
					action: ctx.action.name,
					nodeID: this.nodeID,
					size: this.pendingRequests.size,
					limit: this.opts.maxQueueSize
				})
			);

		// Expanded the code that v8 can optimize it.  (TryCatchStatement disable optimizing)
		return new this.Promise((resolve, reject) => this._sendRequest(ctx, resolve, reject));
	}

	/**
	 * Send a remote request
	 *
	 * @param {<Context>} ctx      Context of request
	 * @param {Function} resolve   Resolve of Promise
	 * @param {Function} reject    Reject of Promise
	 *
	 * @memberof Transit
	 */
	_sendRequest(ctx, resolve, reject) {
		const isStream =
			ctx.params &&
			ctx.params.readable === true &&
			typeof ctx.params.on === "function" &&
			typeof ctx.params.pipe === "function";

		const request = {
			action: ctx.action,
			nodeID: ctx.nodeID,
			ctx,
			resolve,
			reject,
			stream: isStream // ???
		};

		const payload = {
			id: ctx.id,
			action: ctx.action.name,
			params: isStream ? null : ctx.params,
			meta: ctx.meta,
			timeout: ctx.options.timeout,
			level: ctx.level,
			tracing: ctx.tracing,
			parentID: ctx.parentID,
			requestID: ctx.requestID,
			caller: ctx.caller,
			stream: isStream
		};

		if (payload.stream) {
			if (
				ctx.params.readableObjectMode === true ||
				(ctx.params._readableState && ctx.params._readableState.objectMode === true)
			) {
				payload.meta = payload.meta || {};
				payload.meta["$streamObjectMode"] = true;
			}
			payload.seq = 0;
		}

		const packet = new Packet(P.PACKET_REQUEST, ctx.nodeID, payload);

		const nodeName = ctx.nodeID ? `'${ctx.nodeID}'` : "someone";
		this.logger.debug(`=> Send '${ctx.action.name}' request to ${nodeName} node.`);

		const publishCatch = /* istanbul ignore next */ err =>
			this.logger.error(
				`Unable to send '${ctx.action.name}' request to ${nodeName} node.`,
				err
			);

		// Add to pendings
		this.pendingRequests.set(ctx.id, request);

		// Publish request
		return this.publish(packet)
			.then(() => {
				if (isStream) {
					// Skip to send ctx.meta with chunks because it doesn't appear on the remote side.
					payload.meta = {};
					// Still send information about objectMode in case of packets are received in wrong order
					if (
						ctx.params.readableObjectMode === true ||
						(ctx.params._readableState && ctx.params._readableState.objectMode === true)
					) {
						payload.meta["$streamObjectMode"] = true;
					}

					const stream = ctx.params;
					stream.on("data", chunk => {
						stream.pause();
						const chunks = [];
						if (
							chunk instanceof Buffer &&
							this.opts.maxChunkSize > 0 &&
							chunk.length > this.opts.maxChunkSize
						) {
							let len = chunk.length;
							let i = 0;
							while (i < len) {
								chunks.push(chunk.slice(i, (i += this.opts.maxChunkSize)));
							}
						} else {
							chunks.push(chunk);
						}
						for (const ch of chunks) {
							const copy = Object.assign({}, payload);
							copy.seq = ++payload.seq;
							copy.stream = true;
							copy.params = ch;

							this.logger.debug(
								`=> Send stream chunk to ${nodeName} node. Seq: ${copy.seq}`
							);

							this.publish(new Packet(P.PACKET_REQUEST, ctx.nodeID, copy)).catch(
								publishCatch
							);
						}
						stream.resume();
						return;
					});

					stream.on("end", () => {
						const copy = Object.assign({}, payload);
						copy.seq = ++payload.seq;
						copy.params = null;
						copy.stream = false;

						this.logger.debug(
							`=> Send stream closing to ${nodeName} node. Seq: ${copy.seq}`
						);

						return this.publish(new Packet(P.PACKET_REQUEST, ctx.nodeID, copy)).catch(
							publishCatch
						);
					});

					stream.on("error", err => {
						const copy = Object.assign({}, payload);
						copy.seq = ++payload.seq;
						copy.stream = false;
						copy.meta["$streamError"] = this._createPayloadErrorField(err);
						copy.params = null;

						this.logger.debug(
							`=> Send stream error to ${nodeName} node.`,
							copy.meta["$streamError"]
						);

						return this.publish(new Packet(P.PACKET_REQUEST, ctx.nodeID, copy)).catch(
							publishCatch
						);
					});
				}
			})
			.catch(err => {
				publishCatch(err);
				reject(err);
			});
	}

	/**
	 * Send an event to a remote node.
	 * The event is balanced by transporter
	 *
	 * @param {Context} ctx
	 *
	 * @memberof Transit
	 */
	sendEvent(ctx) {
		const groups = ctx.eventGroups;
		if (ctx.endpoint)
			this.logger.debug(
				`=> Send '${ctx.eventName}' event to '${ctx.nodeID}' node` +
					(groups ? ` in '${groups.join(", ")}' group(s)` : "") +
					"."
			);
		else
			this.logger.debug(
				`=> Send '${ctx.eventName}' event to '${groups.join(", ")}' group(s).`
			);

		return this.publish(
			new Packet(P.PACKET_EVENT, ctx.endpoint ? ctx.nodeID : null, {
				id: ctx.id,
				event: ctx.eventName,
				data: ctx.params,
				groups,
				broadcast: ctx.eventType == "broadcast",
				meta: ctx.meta,
				level: ctx.level,
				tracing: ctx.tracing,
				parentID: ctx.parentID,
				requestID: ctx.requestID,
				caller: ctx.caller,
				needAck: ctx.needAck
			})
		).catch(
			/* istanbul ignore next */ err =>
				this.logger.error(`Unable to send '${ctx.eventName}' event to groups.`, err)
		);
	}

	/**
	 * Remove a pending request
	 *
	 * @param {any} id
	 *
	 * @memberof Transit
	 */
	removePendingRequest(id) {
		this.pendingRequests.delete(id);

		this.pendingReqStreams.delete(id);
		this.pendingResStreams.delete(id);
	}

	/**
	 * Remove a pending request & streams
	 *
	 * @param {String} nodeID
	 *
	 * @memberof Transit
	 */
	removePendingRequestByNodeID(nodeID) {
		this.logger.debug(`Remove pending requests of '${nodeID}' node.`);
		this.pendingRequests.forEach((req, id) => {
			if (req.nodeID === nodeID) {
				this.pendingRequests.delete(id);

				// Reject the request
				req.reject(
					new E.RequestRejectedError({
						action: req.action.name,
						nodeID: req.nodeID
					})
				);

				this.pendingReqStreams.delete(id);
				this.pendingResStreams.delete(id);
			}
		});
	}

	/**
	 * Create error field in outgoing payload
	 *
	 * @param {Error} err
	 * @returns {Object}
	 * @memberof Transit
	 */
	_createPayloadErrorField(err) {
		return {
			name: err.name,
			message: err.message,
			nodeID: err.nodeID || this.nodeID,
			code: err.code,
			type: err.type,
			retryable: err.retryable,
			stack: err.stack,
			data: err.data
		};
	}

	/**
	 * Send back the response of request
	 *
	 * @param {String} nodeID
	 * @param {String} id
	 * @param {any} meta
	 * @param {any} data
	 * @param {Error} err
	 *
	 * @memberof Transit
	 */
	sendResponse(nodeID, id, meta, data, err) {
		// Publish the response
		const payload = {
			id: id,
			meta: meta,
			success: err == null,
			data: data
		};

		if (err) payload.error = this._createPayloadErrorField(err);

		const publishCatch = /* istanbul ignore next */ err =>
			this.logger.error(`Unable to send '${id}' response to '${nodeID}' node.`, err);

		if (
			data &&
			data.readable === true &&
			typeof data.on === "function" &&
			typeof data.pipe === "function"
		) {
			// Streaming response
			payload.stream = true;
			if (
				data.readableObjectMode === true ||
				(data._readableState && data._readableState.objectMode === true)
			) {
				payload.meta = payload.meta || {};
				payload.meta["$streamObjectMode"] = true;
			}
			payload.seq = 0;

			const stream = data;
			stream.pause();

			stream.on("data", chunk => {
				stream.pause();
				const chunks = [];
				if (
					chunk instanceof Buffer &&
					this.opts.maxChunkSize > 0 &&
					chunk.length > this.opts.maxChunkSize
				) {
					let len = chunk.length;
					let i = 0;
					while (i < len) {
						chunks.push(chunk.slice(i, (i += this.opts.maxChunkSize)));
					}
				} else {
					chunks.push(chunk);
				}
				for (const ch of chunks) {
					const copy = Object.assign({}, payload);
					copy.seq = ++payload.seq;
					copy.stream = true;
					copy.data = ch;

					this.logger.debug(`=> Send stream chunk to ${nodeID} node. Seq: ${copy.seq}`);

					this.publish(new Packet(P.PACKET_RESPONSE, nodeID, copy)).catch(publishCatch);
				}
				stream.resume();
				return;
			});

			stream.on("end", () => {
				const copy = Object.assign({}, payload);
				copy.stream = false;
				copy.seq = ++payload.seq;
				copy.data = null;

				this.logger.debug(`=> Send stream closing to ${nodeID} node. Seq: ${copy.seq}`);

				return this.publish(new Packet(P.PACKET_RESPONSE, nodeID, copy)).catch(
					publishCatch
				);
			});

			stream.on("error", err => {
				const copy = Object.assign({}, payload);
				copy.stream = false;
				copy.seq = ++payload.seq;
				if (err) {
					copy.success = false;
					copy.error = this._createPayloadErrorField(err);
				}

				this.logger.debug(`=> Send stream error to ${nodeID} node.`, copy.error);

				return this.publish(new Packet(P.PACKET_RESPONSE, nodeID, copy)).catch(
					publishCatch
				);
			});

			payload.data = null;
			return this.publish(new Packet(P.PACKET_RESPONSE, nodeID, payload))
				.then(() => {
					if (payload.stream) stream.resume();
				})
				.catch(publishCatch);
		}

		return this.publish(new Packet(P.PACKET_RESPONSE, nodeID, payload)).catch(publishCatch);
	}

	/**
	 * Discover other nodes. It will be called after success connect.
	 *
	 * @memberof Transit
	 */
	discoverNodes() {
		return this.publish(new Packet(P.PACKET_DISCOVER)).catch(
			/* istanbul ignore next */ err =>
				this.logger.error("Unable to send DISCOVER packet.", err)
		);
	}

	/**
	 * Discover a node. It will be called if we got message from an unknown node.
	 *
	 * @memberof Transit
	 */
	discoverNode(nodeID) {
		return this.publish(new Packet(P.PACKET_DISCOVER, nodeID)).catch(
			/* istanbul ignore next */ err =>
				this.logger.error(`Unable to send DISCOVER packet to '${nodeID}' node.`, err)
		);
	}

	/**
	 * Send node info package to other nodes.
	 *
	 * @memberof Transit
	 */
	sendNodeInfo(info, nodeID) {
		if (!this.connected || !this.isReady) return this.Promise.resolve();

		return this.publish(
			new Packet(P.PACKET_INFO, nodeID, {
				services: info.services,
				ipList: info.ipList,
				hostname: info.hostname,
				client: info.client,
				config: info.config,
				instanceID: this.broker.instanceID,
				metadata: info.metadata,
				seq: info.seq
			})
		).catch(
			/* istanbul ignore next */ err =>
				this.logger.error(`Unable to send INFO packet to '${nodeID}' node.`, err)
		);
	}

	/**
	 * Send ping to a node (or all nodes if nodeID is null)
	 *
	 * @param {String} nodeID
	 * @param {String} id
	 * @returns
	 * @memberof Transit
	 */
	sendPing(nodeID, id) {
		return this.publish(
			new Packet(P.PACKET_PING, nodeID, {
				time: Date.now(),
				id: id || this.broker.generateUid()
			})
		).catch(
			/* istanbul ignore next */ err =>
				this.logger.error(`Unable to send PING packet to '${nodeID}' node.`, err)
		);
	}

	/**
	 * Send back pong response
	 *
	 * @param {Object} payload
	 * @returns
	 * @memberof Transit
	 */
	sendPong(payload) {
		return this.publish(
			new Packet(P.PACKET_PONG, payload.sender, {
				time: payload.time,
				id: payload.id,
				arrived: Date.now()
			})
		).catch(
			/* istanbul ignore next */ err =>
				this.logger.error(`Unable to send PONG packet to '${payload.sender}' node.`, err)
		);
	}

	/**
	 * Process incoming PONG packet.
	 * Measure ping time & current time difference.
	 *
	 * @param {Object} payload
	 * @memberof Transit
	 */
	processPong(payload) {
		const now = Date.now();
		const elapsedTime = now - payload.time;
		const timeDiff = Math.round(now - payload.arrived - elapsedTime / 2);

		// this.logger.debug(`PING-PONG from '${payload.sender}' - Time: ${elapsedTime}ms, Time difference: ${timeDiff}ms`);

		this.broker.broadcastLocal("$node.pong", {
			nodeID: payload.sender,
			elapsedTime,
			timeDiff,
			id: payload.id
		});

		this.metrics.set(METRIC.MOLECULER_TRANSIT_PONG_TIME, elapsedTime, {
			targetNodeID: payload.sender
		});
		this.metrics.set(METRIC.MOLECULER_TRANSIT_PONG_SYSTIME_DIFF, timeDiff, {
			targetNodeID: payload.sender
		});
	}

	/**
	 * Send a node heartbeat. It will be called with timer from local Discoverer.
	 *
	 * @params {Node} localNode
	 * @memberof Transit
	 */
	sendHeartbeat(localNode) {
		return this.publish(
			new Packet(P.PACKET_HEARTBEAT, null, {
				cpu: localNode.cpu
			})
		).catch(
			/* istanbul ignore next */ err =>
				this.logger.error("Unable to send HEARTBEAT packet.", err)
		);
	}

	/**
	 * Subscribe via transporter
	 *
	 * @param {String} topic
	 * @param {String=} nodeID
	 *
	 * @deprecated
	 * @memberof Transit
	 */
	subscribe(topic, nodeID) {
		return this.tx.subscribe(topic, nodeID);
	}

	/**
	 * Publish via transporter
	 *
	 * @param {Packet} Packet
	 *
	 * @memberof Transit
	 */
	publish(packet) {
		if (this.subscribing) {
			return this.subscribing.then(() => {
				return this.tx.prepublish(packet);
			});
		}
		return this.tx.prepublish(packet);
	}
}

module.exports = Transit;<|MERGE_RESOLUTION|>--- conflicted
+++ resolved
@@ -341,14 +341,10 @@
 			if (payload.sender === this.nodeID) {
 				// Detect nodeID conflict
 				if (cmd === P.PACKET_INFO && payload.instanceID !== this.instanceID) {
-<<<<<<< HEAD
-					this.broker.fatal("ServiceBroker has detected a nodeID conflict, use unique nodeIDs. ServiceBroker stopped.");
-					return this.Promise.resolve(false);
-=======
-					return this.broker.fatal(
+					this.broker.fatal(
 						"ServiceBroker has detected a nodeID conflict, use unique nodeIDs. ServiceBroker stopped."
 					);
->>>>>>> c98eddfc
+					return this.Promise.resolve(false);
 				}
 
 				// Skip own packets (if only built-in balancer disabled)
@@ -422,16 +418,11 @@
 		);
 
 		if (!this.broker.started) {
-<<<<<<< HEAD
-			this.logger.warn(`Incoming '${payload.event}' event from '${payload.sender}' node is dropped, because broker is stopped.`);
-      // return false so the transporter knows this event was unhandled.
-			return this.Promise.reject(false);
-=======
 			this.logger.warn(
 				`Incoming '${payload.event}' event from '${payload.sender}' node is dropped, because broker is stopped.`
 			);
-			return;
->>>>>>> c98eddfc
+			// return false so the transporter knows this event wasn't handled.
+			return this.Promise.reject(false);
 		}
 
 		// Create caller context
